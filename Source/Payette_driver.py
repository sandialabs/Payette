--- conflicted
+++ resolved
@@ -56,14 +56,8 @@
     """
     cons_msg = "leg {0:{1}d}, step {2:{3}d}, time {4:.4E}, dt {5:.4E}"
 
-<<<<<<< HEAD
-    if simdat.DEBUG:
-        pdb = __import__('pdb')
-
-=======
     K2eV = 8.617343e-5
     erg2joule = 1.0e-4
->>>>>>> d953f95f
 
     simdat = the_model.simulation_data()
     material = simdat.MATERIAL
@@ -73,7 +67,8 @@
 
     nprints = simdat.get_option("nprints")
     rho_temp_pairs = simdat.get_data("leg data")
-    base_name = os.path.splitext(simdat.OUTFILE)[0]
+    simdir = the_model.simdir
+    simnam = the_model.nam
 
     txtfmt = lambda x: "{0:>25s}".format(str(x))
     fltfmt = lambda x: "{0:25.14e}".format(float(x))
@@ -83,12 +78,12 @@
 ###############             DENSITY-TEMPERATURE LEGS             ###############
 ################################################################################
     if len(rho_temp_pairs) != 0:
-        simdat.OUTFILE = base_name + ".out"
-        OUTFILE = open(simdat.OUTFILE, "w")
+        out_fnam = os.path.join(simdir, simnam + ".out")
+        out_fobj = open(out_fnam, "w")
 
         headers = [x[0] for x in sorted(eos_model.outdata.iteritems())]
         msg = "{0}\n".format("".join([txtfmt(x) for x in headers]))
-        OUTFILE.write(msg)
+        out_fobj.write(msg)
 
         for pair in rho_temp_pairs:
             eos_model.evaluate_eos(simdat, matdat,
@@ -102,10 +97,10 @@
 
             values = [x[1] for x in sorted(eos_model.outdata.iteritems())]
             msg = "{0}\n".format("".join([fltfmt(x) for x in values]))
-            OUTFILE.write(msg)
-
-        OUTFILE.close()
-     
+            out_fobj.write(msg)
+
+        out_fobj.close()
+
 
 ################################################################################
 ###############                     SURFACE                      ###############
@@ -118,8 +113,8 @@
         rho_range = simdat.get_option("density range")
         surf_incr = simdat.get_option("surface increments")
 
-        simdat.OUTFILE = base_name + ".surface"
-        OUTFILE = open(simdat.OUTFILE, "w")
+        out_fnam = os.path.join(simdir, simnam + ".surface")
+        out_fobj = open(out_fnam, "w")
 
         loginf("=" * (80 - 6))
         loginf("Begin surface")
@@ -143,7 +138,7 @@
                     headers = [x[0] for x in
                                sorted(eos_model.outdata.iteritems())]
                     msg = "{0}\n".format("".join([txtfmt(x) for x in headers]))
-                    OUTFILE.write(msg)
+                    out_fobj.write(msg)
 
                 # Convert from CGSEV to MKSK
                 eos_model.outdata["DENSITY"] *= 1000.0
@@ -155,17 +150,17 @@
                 # Write the values
                 values = [x[1] for x in sorted(eos_model.outdata.iteritems())]
                 msg = "{0}\n".format("".join([fltfmt(x) for x in values]))
-                OUTFILE.write(msg)
-
-        OUTFILE.flush()
-        OUTFILE.close()
+                out_fobj.write(msg)
+
+        out_fobj.flush()
+        out_fobj.close()
         loginf("End surface")
-        loginf("Surface file: {0}".format(simdat.OUTFILE))
+        loginf("Surface file: {0}".format(out_fnam))
 
 ################################################################################
 ###############                     ISOTHERM                     ###############
 ################################################################################
-    
+
     if (simdat.get_option("path increments") != None and
         simdat.get_option("path isotherm") != None and
         simdat.get_option("density range") != None):
@@ -178,8 +173,8 @@
         if not rho_range[0] <= isotherm[0] <= rho_range[1]:
             sys.exit("initial isotherm density not within range")
 
-        simdat.OUTFILE = base_name + ".isotherm"
-        OUTFILE = open(simdat.OUTFILE, "w")
+        out_fnam = os.path.join(simdir, simnam + ".isotherm")
+        out_fobj = open(out_fnam, "w")
 
         loginf("=" * (80 - 6))
         loginf("Begin isotherm")
@@ -202,7 +197,7 @@
                 headers = [x[0] for x in
                            sorted(eos_model.outdata.iteritems())]
                 msg = "{0}\n".format("".join([txtfmt(x) for x in headers]))
-                OUTFILE.write(msg)
+                out_fobj.write(msg)
 
             # Convert from CGSEV to MKSK
             eos_model.outdata["DENSITY"] *= 1000.0
@@ -214,12 +209,12 @@
             # Write the values
             values = [x[1] for x in sorted(eos_model.outdata.iteritems())]
             msg = "{0}\n".format("".join([fltfmt(x) for x in values]))
-            OUTFILE.write(msg)
-
-        OUTFILE.flush()
-        OUTFILE.close()
+            out_fobj.write(msg)
+
+        out_fobj.flush()
+        out_fobj.close()
         loginf("End isotherm")
-        loginf("Isotherm file: {0}".format(simdat.OUTFILE))
+        loginf("Isotherm file: {0}".format(out_fnam))
 
 ################################################################################
 ###############                     HUGONIOT                     ###############
@@ -242,8 +237,8 @@
         if not t_range[0] <= hugoniot[1] <= t_range[1]:
             sys.exit("initial hugoniot temperature not within range")
 
-        simdat.OUTFILE = base_name + ".hugoniot"
-        OUTFILE = open(simdat.OUTFILE, "w")
+        out_fnam = os.path.join(simdir, simnam + ".hugoniot")
+        out_fobj = open(out_fnam, "w")
 
         loginf("=" * (80 - 6))
         loginf("Begin Hugoniot")
@@ -316,7 +311,7 @@
                 DEJAVU = True
                 headers = [x[0] for x in sorted(eos_model.outdata.iteritems())]
                 msg = "{0}\n".format("".join([txtfmt(x) for x in headers]))
-                OUTFILE.write(msg)
+                out_fobj.write(msg)
 
             # Convert from CGSEV to MKSK
             eos_model.outdata["DENSITY"] *= 1000.0
@@ -328,12 +323,12 @@
             # Write the values
             values = [x[1] for x in sorted(eos_model.outdata.iteritems())]
             msg = "{0}\n".format("".join([fltfmt(x) for x in values]))
-            OUTFILE.write(msg)
-
-        OUTFILE.flush()
-        OUTFILE.close()
+            out_fobj.write(msg)
+
+        out_fobj.flush()
+        out_fobj.close()
         loginf("End Hugoniot")
-        loginf("Hugoniot file: {0}".format(simdat.OUTFILE))
+        loginf("Hugoniot file: {0}".format(out_fnam))
 
     return 0
 
@@ -680,10 +675,7 @@
         continue # continue to next leg
     # ----------------------------------------------------- end{processing leg}
 
-<<<<<<< HEAD
     pu.reportMessage(iam, "{0} Payette simulation ran to completion"
                      .format(the_model.name))
 
-=======
->>>>>>> d953f95f
     return 0