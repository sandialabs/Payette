--- conflicted
+++ resolved
@@ -173,9 +173,6 @@
 
     if index_file is not None:
         sim_index = psi.SimulationIndex(index_file=index_file)
-<<<<<<< HEAD
-        output_files = sim_index.output_files()
-=======
         output_files = []
         variables = []
         idx = sim_index.get_index()
@@ -186,7 +183,6 @@
                 s += "%s=%s" % (var, val)
             variables.append(s)
 
->>>>>>> 2dcb89ce
         not_found = [x for x in output_files if not os.path.isfile(x)]
         if not_found:
             pu.report_and_raise_error(
