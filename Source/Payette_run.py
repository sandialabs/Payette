#!/usr/bin/env python
# The MIT License
#
# Copyright (c) 2011 Tim Fuller
#
# License for the specific language governing rights and limitations under
# Permission is hereby granted, free of charge, to any person obtaining a
# copy of this software and associated documentation files (the "Software"),
# to deal in the Software without restriction, including without limitation
# the rights to use, copy, modify, merge, publish, distribute, sublicense,
# and/or sell copies of the Software, and to permit persons to whom the
# Software is furnished to do so, subject to the following conditions:
#
# The above copyright notice and this permission notice shall be included
# in all copies or substantial portions of the Software.
#
# THE SOFTWARE IS PROVIDED "AS IS", WITHOUT WARRANTY OF ANY KIND, EXPRESS
# OR IMPLIED, INCLUDING BUT NOT LIMITED TO THE WARRANTIES OF MERCHANTABILITY,
# FITNESS FOR A PARTICULAR PURPOSE AND NONINFRINGEMENT. IN NO EVENT SHALL
# THE AUTHORS OR COPYRIGHT HOLDERS BE LIABLE FOR ANY CLAIM, DAMAGES OR OTHER
# LIABILITY, WHETHER IN AN ACTION OF CONTRACT, TORT OR OTHERWISE, ARISING
# FROM, OUT OF OR IN CONNECTION WITH THE SOFTWARE OR THE USE OR OTHER
# DEALINGS IN THE SOFTWARE.

"""Main Payette simulation file.
None of the functions in this file should be called directly, but only through
the executable script in $PC_ROOT/Toolset/runPayette

AUTHORS
Tim Fuller, Sandia National Laboratories, tjfulle@sandia.gov
M. Scot Swan, Sandia National Laboratories, mswan@sandia.gov

"""

from __future__ import print_function
import sys
import os
import pickle
import optparse
import time
import multiprocessing as mp

import Payette_config as pc
import Source.Payette_utils as pu
import Source.Payette_driver as pdrvr
import Source.Payette_container as pcntnr
import Source.Payette_optimize as po
import Source.Payette_visualize as pv


# --- module level variables
USER_INPUT_DICT = {}
OPTS = {}
TIMING = False
RESTART = False

def run_payette(argv):

    """Main function for running a Payette job.
    Read the user inputs from argv, parse options, read user input, and run
    the jobs.

    """

    global USER_INPUT_DICT, TIMING, OPTS, RESTART

    # ************************************************************************
    # -- command line option parsing
    usage = "usage: runPayette [options] <input file>"
    parser = optparse.OptionParser(usage=usage, version="runPayette 1.0")
    parser.add_option(
        "--clean",
        dest="clean",
        action="store_true",
        default=False,
        help="Clean Payette auxilary output and exit [default: %default]")
    parser.add_option(
        "--cleanall",
        dest="cleanall",
        action="store_true",
        default=False,
        help="Clean ALL Payette output and exit [default: %default]")
    parser.add_option(
        "--cchar",
        dest="cchar",
        action="store",
        default=None,
        help=("Additional comment characters for input file "
                "[default: %default]"))
    parser.add_option(
        "-d", "--debug",
        dest="debug",
        action="store_true",
        default=False,
        help="Global debug flag [default: %default]")
    parser.add_option(
        "--input-str",
        dest="inputstr",
        action="store",
        default=None,
        help=("Input string for simulation instead of file "
                "[default: %default]"))
    parser.add_option(
        "-j", "--nproc",
        dest="nproc",
        type=int,
        default=1,
        action="store",
        help="Number of simultaneous jobs [default: %default]")
    parser.add_option(
        "-k", "--keep",
        dest="keep",
        action="store_true",
        default=False,
        help=("Do not overwrite old output files with each run "
                "[default: %default]"))
    parser.add_option(
        "-m", "--materials",
        dest="mtls",
        default=False,
        action="store_true")
    parser.add_option(
        "--no-restart",
        dest="norestart",
        action="store_true",
        default=False,
        help="Do not save restart files [default: %default]")
    parser.add_option(
        "--no-writeprops",
        dest="nowriteprops",
        action="store_true",
        default=False,
        help="Do not write checked parameters [default: %default]")
    parser.add_option(
        "-p", "--princ",
        dest="principal",
        action="store_true",
        default=False,
        help=("Diagonalize input arguments and run problem in "
                "principal coordinates [default: %default]"))
    parser.add_option(
        "--proportional",
        dest="proportional",
        action="store_true",
        default=False,
        help=("Use proportional loading for prescribed stress"
                "components. [default: %default]"))
    parser.add_option(
        "-s", "--strict",
        dest="strict",
        action="store_true",
        default=False,
        help=("Do not use approximations to update kinematic "
                "quantities (slow) [default: %default]"))
    parser.add_option(
        "-S", "--sqa",
        dest="sqa",
        action="store_true",
        default=False,
        help="Run additional verification/sqa checks [default: %default]")
    parser.add_option(
        "-t",
        dest="timing",
        action="store_true",
        default=False,
        help="time execution of Payette runs [default: %default]")
    parser.add_option(
        "-T", "--use-table",
        dest="use_table",
        action="store_true",
        default=False,
        help=("Update kinematic quantities from input when "
              "applicable [default: %default]"))
    parser.add_option(
        "--test-restart",
        dest="testrestart",
        action="store_true",
        default=False,
        help="Test restart capabilities [default: %default]")
    parser.add_option(
        "-v", "--verbosity",
        dest="verbosity",
        type="choice",
        choices=["0", "1", "2", "3", "4"],
        default="3",
        action="store",
        help="Verbosity default: %default]")
    parser.add_option(
        "-w", "--write-vandd",
        dest="write_vandd_table",
        action="store_true",
        default=False,
        help=("Write equivalent velocity and displacement table "
              "[default: %default]"))
    (OPTS, args) = parser.parse_args(argv)

    payette_exts = [".log", ".math1", ".math2", ".props", ".echo", ".prf"]
    if OPTS.cleanall:
        payette_exts.extend([".out"])
        OPTS.clean = True

    OPTS.verbosity = int(OPTS.verbosity)

    if OPTS.clean:
        cleaned = False
        # clean all the payette output and exit
        for arg in args:
            argdir = os.path.dirname(os.path.realpath(arg))
            argnam = os.path.splitext(arg)[0]
            if argnam not in [os.path.splitext(x)[0]
                              for x in os.listdir(argdir)]:
                pu.logwrn("no Payette output for {0} found in {1}"
                          .format(arg, argdir))
                continue
            pu.loginf("cleaning output for {0}".format(argnam))
            for ext in payette_exts:
                try:
                    os.remove(argnam + ext)
                    cleaned = True
                except OSError:
                    pass
                continue
            continue
        msg = "INFO: output cleaned" if cleaned else "WARNING: not cleaned"
        sys.exit(msg)

    # ----------------------------------------------- start: get the user input
    input_lines = []
    if OPTS.inputstr:
        # user gave input directly
        input_lines.extend(OPTS.inputstr.split("\n"))

    # make sure input file is given and exists
    if len(args) < 1 and not input_lines:
        parser.print_help()
        parser.error("No input given")

    # pass options to global module variables
    TIMING = OPTS.timing

    # first check for barf files
    barf_files = [x for x in args if "barf" in os.path.splitext(x)[1]
                  or "barf.source" in x]
    if len(barf_files):
        if len(barf_files) > 1:
            parser.error(
                "{0:d} barf files given, but only one "
                "barf file can be processed at a time".format(len(barf_files)))
        else:
            from Source.Payette_barf import PayetteBarf
            barf_file = os.path.realpath(barf_files[0])
            if not os.path.isfile(barf_file):
                parser.error("barf file {0} not found".format(barf_file))

            if OPTS.verbosity:
                pu.logmes(pc.PC_INTRO)

            PayetteBarf(barf_file, OPTS)

        return 0

    # check restart files
    rfiles = [x for x in args if os.path.splitext(x)[1] == ".prf"]
    if len(rfiles) > 1:
        parser.error(str(len(rfiles)) + " restart files given, but only one "
                     "restart file can be processed at a time")

    elif len(rfiles) and len(rfiles) != len(args):
        # choose to run a single restart file or input files, but don't mix
        parser.error(
            "Cannot process both restart and input files at same time")

    elif len(rfiles):
        # check to see if the input file exists and get it info
        rfile = rfiles[0]
        if not os.path.isfile(rfile):
            parser.error("Restart file {0} not found".format(rfile))

        RESTART = True
        with open(rfile, "rb") as ftmp:
            the_model = pickle.load(ftmp)
        USER_INPUT_DICT = {"restart": the_model}

    else:
        # get a list of all input files, order of where to look for file f:
        # 1: f
        # 2: realpath(f)
        # 3: join(Aux/Inputs, f)
        # 4: splitext(f)[0] + .inp
        # 5: join(Aux/Inputs, splitext(f)[0] + .inp)
        foundf, badf = [], []
        for arg in args:
            ftmp = None
            fbase, fext = os.path.splitext(arg)
            if not arg:
                continue
            if fext == ".prf":
                # one last check for restart files
                parser.error("Cannot process both restart and input "
                             "files at same time")
            elif os.path.isfile(arg):
                ftmp = arg
            elif os.path.isfile(os.path.realpath(arg)):
                ftmp = os.path.realpath(arg)
            elif os.path.isfile(os.path.join(pc.PC_INPUTS, arg)):
                ftmp = os.path.join(pc.PC_INPUTS, arg)
                pu.writeMessage(__file__, "Using " + ftmp + " as input")
            elif not fext or fext == ".":
                # add .inp extension to arg
                arginp = fbase + ".inp"
                if os.path.isfile(arginp):
                    ftmp = arginp
                    pu.writeMessage(__file__, "Using " + ftmp + " as input")
                elif os.path.isfile(os.path.join(pc.PC_INPUTS, arginp)):
                    ftmp = os.path.join(pc.PC_INPUTS, arginp)
                    pu.writeMessage(__file__, "Using " + ftmp + " as input")

            if not ftmp:
                pu.writeWarning(
                    __file__, "{0} not found in {1}, {2}, or {3}"
                    .format(arg,
                            os.path.dirname(os.path.realpath(arg)),
                            os.getcwd(),
                            pc.PC_INPUTS))
                badf.append(arg)
                continue

            if ftmp in foundf:
                parser.error("{0} given multiple times".format(arg))

            foundf.append(ftmp)
            continue

        if badf:
            pu.writeWarning(__file__, "The following files were not found: {0}"
                            .format(", ".join(badf)))

        if not foundf and not input_lines:
            parser.print_help()
            parser.error("No input files found")

        # put contents of input files in to input_lines
        for ftmp in foundf:
            input_lines.extend(open(ftmp, "r").readlines())
            continue

        # read the user input
        USER_INPUT_DICT = pu.readUserInput(input_lines, OPTS.cchar)
        if not USER_INPUT_DICT:
            sys.exit("ERROR: user input not found in {0:s}"
                     .format(", ".join(foundf)))
    # ----------------------------------------------------- end: get user input

    # number of processors
    nproc = min(min(mp.cpu_count(), OPTS.nproc), len(USER_INPUT_DICT))
    OPTS.verbosity = OPTS.verbosity if nproc == 1 else 0

    if nproc > 1:
        pu.writeWarning(__file__, """
             Running with multiple processors.  Logging to the console
             has been turned off.  If a job hangs, [ctrl-c] at the
             console will not shut down Payette.  Instead, put the job
             in the background with [ctrl-z] and then kill it""")

    if OPTS.verbosity:
        pu.logmes(pc.PC_INTRO)

    # loop through simulations and run them
    if TIMING:
        tim0 = time.time()
    if nproc > 1 and len(USER_INPUT_DICT.keys()) > 1:
        pool = mp.Pool(processes=nproc)
        pool.map(_run_job, USER_INPUT_DICT.keys())
        pool.close()
        pool.join()
    else:
        for key in USER_INPUT_DICT:
            _run_job(key)
            continue

    if TIMING:
        print_final_timing_info(tim0)

    return 0


def _run_job(job):

    """ run each individual job """

    if TIMING:
        tim0 = time.time()

    if "optimize" in USER_INPUT_DICT[job]:
        # intantiate the Optimize object
        USER_INPUT_DICT[job].remove("optimize")
        the_model = po.Optimize(job, USER_INPUT_DICT[job], OPTS)

        # run the optimization problem
        if TIMING:
            tim1 = time.time()

        solve = the_model.optimize()
    elif 'visualize' in USER_INPUT_DICT[job]:
        # intantiate the Optimize object
        USER_INPUT_DICT[job].remove("visualize")
        the_model = pv.Visualize(job, USER_INPUT_DICT[job], OPTS)

        # run the visualization problem
        if TIMING:
            tim1 = time.time()

<<<<<<< HEAD
    elif "visualize" in USER_INPUT_DICT[job]:
        # intantiate the Optimize object
        USER_INPUT_DICT[job].remove("visualize")
        the_model = pv.Visualize(job, USER_INPUT_DICT[job], OPTS)

        # run the optimization problem
        if TIMING:
            tim1 = time.time()

        solve = the_model.visualize()

=======
        solve = the_model.visualize()
 
>>>>>>> 8c40960e
    else:
        # instantiate Payette object
        if RESTART:
            the_model = USER_INPUT_DICT[job]
            the_model.setupRestart()

        else:
            the_model = pcntnr.Payette(job, USER_INPUT_DICT[job], OPTS)

        # run the problem
        if TIMING:
            tim1 = time.time()

        solve = pdrvr.runProblem(the_model, restart=RESTART)

    if solve != 0:
        sys.exit("ERROR: simulation failed")

    if TIMING:
        tim2 = time.time()

    # finish up
    the_model.finish()
    del the_model

    # print timing info
    if TIMING:
        print_timing_info(tim0, tim1, tim2, the_model.name)

    return 0


def print_timing_info(tim0, tim1, tim2, name=None):

    """ print timing info """

    ttot = time.time() - tim0
    texe = tim2 - tim1
    pu.logmes("\n-------------- {0} timing info --------------".format(name))
    pu.logmes("total problem execution time:\t{0:f}".format(texe))
    pu.logmes("total simulation time:\t\t{0:f}\n".format(ttot))
    return None


def print_final_timing_info(tim0):

    """ print timing info from end of run"""

    ttot = time.time() - tim0
    pu.logmes("\n-------------- simulation timing info --------------")
    pu.logmes("total simulation time:\t\t{0:f}".format(ttot))
    return None


if __name__ == "__main__":

    ARGV = sys.argv[1:]

    if "--profile" in ARGV:
        PROFILE = True
        ARGV.remove("--profile")
        import cProfile
    else:
        PROFILE = False

    if PROFILE:
        CMD = "run_payette(ARGV)"
        PROF = "payette.prof"
        cProfile.runctx(CMD, globals(), locals(), PROF)
        PAYETTE = 0
    else:
        PAYETTE = run_payette(ARGV)

    sys.exit(PAYETTE)
<|MERGE_RESOLUTION|>--- conflicted
+++ resolved
@@ -401,6 +401,7 @@
             tim1 = time.time()
 
         solve = the_model.optimize()
+
     elif 'visualize' in USER_INPUT_DICT[job]:
         # intantiate the Optimize object
         USER_INPUT_DICT[job].remove("visualize")
@@ -410,22 +411,8 @@
         if TIMING:
             tim1 = time.time()
 
-<<<<<<< HEAD
-    elif "visualize" in USER_INPUT_DICT[job]:
-        # intantiate the Optimize object
-        USER_INPUT_DICT[job].remove("visualize")
-        the_model = pv.Visualize(job, USER_INPUT_DICT[job], OPTS)
-
-        # run the optimization problem
-        if TIMING:
-            tim1 = time.time()
-
         solve = the_model.visualize()
 
-=======
-        solve = the_model.visualize()
- 
->>>>>>> 8c40960e
     else:
         # instantiate Payette object
         if RESTART:
