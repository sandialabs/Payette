# The MIT License

# Copyright (c) 2011 Tim Fuller

# License for the specific language governing rights and limitations under
# Permission is hereby granted, free of charge, to any person obtaining a
# copy of this software and associated documentation files (the "Software"),
# to deal in the Software without restriction, including without limitation
# the rights to use, copy, modify, merge, publish, distribute, sublicense,
# and/or sell copies of the Software, and to permit persons to whom the
# Software is furnished to do so, subject to the following conditions:

# The above copyright notice and this permission notice shall be included
# in all copies or substantial portions of the Software.

# THE SOFTWARE IS PROVIDED "AS IS", WITHOUT WARRANTY OF ANY KIND, EXPRESS
# OR IMPLIED, INCLUDING BUT NOT LIMITED TO THE WARRANTIES OF MERCHANTABILITY,
# FITNESS FOR A PARTICULAR PURPOSE AND NONINFRINGEMENT. IN NO EVENT SHALL
# THE AUTHORS OR COPYRIGHT HOLDERS BE LIABLE FOR ANY CLAIM, DAMAGES OR OTHER
# LIABILITY, WHETHER IN AN ACTION OF CONTRACT, TORT OR OTHERWISE, ARISING
# FROM, OUT OF OR IN CONNECTION WITH THE SOFTWARE OR THE USE OR OTHER
# DEALINGS IN THE SOFTWARE.

import numpy as np
import math
import Source.Payette_tensor as pt
import Source.Payette_utils as pu

material_idx = 0

class ConstitutiveModelPrototype(object):
    '''
    CLASS NAME
       ConstitutiveModelPrototype

    PURPOSE
       Prototype class from which constutive models are derived

    METHODS
       setField
       checkProperties
       update_state
       derivedConstants
       isvKeys

    AUTHORS
       Tim Fuller, Sandia National Laboratories, tjfulle@sandia.gov
    '''

    def __init__(self):
        self.registered_params = []
        self.registered_param_idxs = []
        self.registered_params_and_aliases = []
        self.name = None
        self.aliases = []
        self.parameter_table = {}
        self.user_input_params = {}
        self.parameter_table_idx_map = {}
        self.nprop = 0
        self.ndc = 0
        self.nxtra = 0
        self.J0 = None
        self.ui = np.zeros(self.nprop)
        self.dc = np.zeros(self.ndc)
        self.bulk_modulus = 0.
        self.shear_modulus = 0.
        self.electric_field_model = False
        self.errors = 0
        self.eos_model = False
        pass

    def set_up(self, *args):
        """ set up model """
        pu.reportError(__file__,
                       'Constitutive model must provide set_up method')
        return

    def update_state(self, *args):
        """ update state """
        pu.reportError(__file__,
                       'Constitutive model must provide update_state method')
        return

    def finish_setup(self, matdat):
        """ check that model is properly set up """

        name = self.name
        iam = name + ".finish_setup"

        if self.errors:
            pu.reportError(iam, "previously encountered parsing errors")

        if not any( self.ui ):
            pu.reportError(iam, "empty ui array")

        if self.eos_model:
            # mss: do something here? But is seems unnecessary.
            return

        if not self.bulk_modulus:
            pu.reportError(iam, "bulk modulus not defined")

        if not self.shear_modulus:
            pu.reportError(iam, "shear modulus not defined")

        if self.J0 is None:
            self.compute_init_jacobian()

        if not any(x for y in self.J0 for x in y):
            pu.reportError(iam, "iniatial Jacobian is empty")

        matdat.register_data("jacobian", "Matrix", init_val=self.J0)
        matdat.register_option("efield sim", self.electric_field_model)

        return

    def register_parameter(self, param_name, param_idx,
                           aliases=None, parseable=True, default=0.,
                           description="No description"):

        if aliases is None:
            aliases = []

        iam = self.name + ".registerParameter"
        if not isinstance(param_name, str):
            pu.reportError(iam,"parameter name must be a string, got {0}"
                        .format(param_name))

        if not isinstance(param_idx, int):
            pu.reportError(iam,"parameter index must be an int, got {0}"
                        .format(param_idx))

        if not isinstance(aliases, list):
            pu.reportError(iam,"aliases must be a list, got {0}".format(aliases))
            pass

        # register full name, low case name, and aliases
        full_name = param_name
        param_name = param_name.lower().replace(" ","_")
        param_names = [param_name]
        param_names.extend([x.lower().replace(" ","_") for x in aliases])

        dupl_name = [x for x in param_names
                     if x in self.registered_params_and_aliases]

        if dupl_name:
            pu.reportWarning(iam,"duplicate parameter names: {0}"
                          .format(", ".join(param_names)))
            self.errors += 1

        if param_idx in self.registered_param_idxs:
            pu.reportWarning(iam,"duplicate ui location [{0}] in parameter table"
                          .format(", ".join(param_names)))
            self.errors += 1

        self.registered_params.append(full_name)
        self.registered_params_and_aliases.extend(param_names)
        self.registered_param_idxs.append(param_idx)

        # populate parameter_table
        self.parameter_table[full_name] = {"name": full_name,
                                           "names": param_names,
                                           "ui pos": param_idx,
                                           "parseable": parseable,
                                           "default value": default,
                                           "description": description,}
        self.parameter_table_idx_map[param_idx] = full_name
        return

<<<<<<< HEAD
    def get_parameter_names_and_values(self, default=True):
        """Returns a 2D list of names and values
               [ ["name", val], ["name2", val2], ... ]

=======
    def get_parameter_names_descriptions_and_values(self):
        """Returns a 2D list of names and values
               [ ["name",  "description",  val],
                 ["name2", "description2", val2],
                 [...] ]
>>>>>>> 5d616d43
        """
        table = [None] * self.nprop
        for param, param_dict in self.parameter_table.items():
<<<<<<< HEAD
            idx = param_dict["ui pos"]
            name = param_dict["name"]
            val = param_dict["default value"] if default else self.ui[idx]
            table[idx] = [name, val]
=======
            table.append([param,
                          param_dict["description"],
                          param_dict["default value"]])
>>>>>>> 5d616d43
        return table

    def get_parameter_names(self, aliases=False):
        """Returns a list of parameter names, and optionally aliases"""
        param_names = [None] * self.nprop
        for p, pdict in self.parameter_table.items():
            idx = pdict["ui pos"]
            param_names[idx] = pdict["names"] if aliases else pdict["name"]
        return param_names

    def parse_parameters(self, *args):
        """ populate the materials ui array from the self.params dict """

        iam = self.name + ".parse_parameters"

        self.ui0 = np.zeros(self.nprop)
        self.ui = np.zeros(self.nprop)
        for param, param_dict in self.parameter_table.items():
            idx = param_dict["ui pos"]
            self.ui0[idx] = param_dict["default value"]
            self.ui[idx] = param_dict["default value"]
            continue

        # we have the name and value, now we need to get its position in the
        # ui array
        param_nam = None
        ignored, not_parseable = [], []
        for param, param_val in self.user_input_params.items():
            if param in self.parameter_table:
                param_nam = param

            else:
                # look for alias
                for key, val in self.parameter_table.items():
                    if param in val["names"]:
                        param_nam = key
                        break
                    continue

            if param_nam is None:
                ignored.append(param)
                continue

            if not self.parameter_table[param_nam]["parseable"]:
                not_parseable.append(param)
                continue

            ui_idx = self.parameter_table[param_nam]["ui pos"]
            self.ui0[ui_idx] = param_val
            continue

        if ignored:
            pu.reportWarning(iam,
                             "ignoring unregistered parameters: {0}"
                             .format(", ".join(ignored)))
        if not_parseable:
            pu.reportWarning(iam,
                             "ignoring unparseable parameters: {0}"
                             .format(", ".join(not_parseable)))

        return

    def _parse_user_params(self, user_params):
        """ read the user params and populate user_input_params """
        iam = self.name + "._parse_user_params"

        if not user_params:
            pu.reportError(iam, "no parameters found")
            return 1

        errors = 0
        for line in user_params:
            # strip and lowcase the line
            line = line.strip().lower()

            # replace "=" and "," with spaces and split
            for char in "=,":
                line = line.replace(char, " ")
                continue
            line = line.split()

            # the line is now of form
            #     line = [string, string, ..., string]
            # we assume that the last string is the value and anything up
            # to the last is the name
            name = "_".join(line[0:-1])
            val = line[-1]
            try:
                val = float(val)
            except:
                errors += 1
                msg = ("could not convert {0} for parameter {1} to float"
                       .format(val, name))
                pu.reportWarning(iam, msg)
                continue

            self.user_input_params[name] = val
            continue

        if errors:
            pu.reportError(iam, "stopping due to previous errors")

        return

    def initialize_state(self, material_data):
        pass

    def compute_init_jacobian(self,simdat=None,matdat=None,isotropic=True):
        '''
        NAME
           compute_init_jacobian

        PURPOSE
           compute the initial material Jacobian J = dsig/deps, assuming
           isotropy
        '''
        if isotropic:
            J0 = np.zeros((6, 6))
            threek, twog = 3. * self.bulk_modulus, 2. * self.shear_modulus
            pr = (threek - twog) / (2. * threek + twog)
            c1, c2 = (1 - pr) / (1 + pr), pr / (1 + pr)

            # set diagonal
            for i in range(3):
                J0[i,i] = threek * c1
            for i in range(3, 6):
                J0[i,i] = twog

            # off diagonal
            (          J0[0, 1], J0[0, 2],
             J0[1, 0],           J0[1, 2],
             J0[2, 0], J0[2, 1]           ) = [threek * c2] * 6
            self.J0 = np.array(J0)

            return

        else:
            # material is not isotropic, numerically compute the jacobian
            matdat.stash_data("prescribed stress components")
            matdat.store_data("prescribed stress components",[0,1,2,3,4,5])
            self.J0 = self.jacobian(simdat, matdat)
            matdat.unstash_data("prescribed stress components")
            return

        return


    def jacobian(self, simdat, matdat):
        '''
        NAME
           jacobian

        PURPOSE:
           Numerically compute and return a specified submatrix, Jsub, of the
           Jacobian matrix J = J_ij = dsigi/depsj. The submatrix returned is the
           one formed by the intersections of the rows and columns specified in
           the vector subscript array, v. That is, Jsub = J[v,v]. The physical
           array containing this submatrix is assumed to be dimensioned
           Jsub[nv,nv], where nv is the number of elements in v. Note that in the
           special case v = [1,2,3,4,5,6], with nv = 6, the matrix that is
           returned is the full Jacobian matrix, J.

           The components of Jsub are computed numerically using a centered
           differencing scheme which requires two calls to the material model
           subroutine for each element of v. The centering is about the point eps
           = epsold + d * dt, where d is the rate-of-strain array.

        INPUT:
           dt:   timestep
           d:    symmetric part of velocity gradient
           sig:  stress
           sv:   state variables
           v:     v
           args: not used
           kwargs: not used

        OUTPUT
           J: Jacobian of the deformation J = dsig/deps

        HISTORY
           This subroutine is a python implementation of a routine by the same name
           in Tom Pucick's MMD driver.

        AUTHORS
           Tom Pucick, original fortran implementation in the MMD driver
           Tim Fuller, Sandial National Laboratories, tjfulle@sandia.gov
        '''
    # local variables
        epsilon = 2.2e-16
        v = matdat.get_data("prescribed stress components")
        nv = len(v)
        deps,Jsub = math.sqrt(epsilon),np.zeros((nv,nv))

        dt = simdat.get_data("time step")
        d = matdat.get_data("rate of deformation")
        Fold = matdat.get_data("deformation gradient",form="Matrix")
        dtime = 1 if dt == 0. else dt

        # stash the data
        simdat.stash_data("time step")
        matdat.stash_data("rate of deformation")
        matdat.stash_data("deformation gradient")

        for n in range(nv):
            # perturb forward
            dp = np.array(d)
            dp[v[n]] = d[v[n]] + (deps/dtime)/2.
            fp = Fold + np.dot(pt.to_matrix(dp),Fold)*dtime
            matdat.store_data("rate of deformation",dp,old=True)
            matdat.store_data("deformation gradient",fp,old=True)
            self.update_state(simdat, matdat)
            sigp = matdat.get_data("stress",cur=True)

            # perturb backward
            dm = np.array(d)
            dm[v[n]] = d[v[n]] - (deps/dtime)/2.
            fm = Fold + np.dot(pt.to_matrix(dm),Fold)*dtime
            matdat.store_data("rate of deformation",dm,old=True)
            matdat.store_data("deformation gradient",fm,old=True)
            self.update_state(simdat, matdat)
            sigm = matdat.get_data("stress",cur=True)

            Jsub[n,:] = (sigp[v] - sigm[v])/deps
            continue

        # restore data
        simdat.unstash_data("time step")
        matdat.unstash_data("deformation gradient")
        matdat.unstash_data("rate of deformation")

        return Jsub

    # The methods below are going to be depricated in favor of
    # under_score_separated names. We keep them here for compatibility.
    def parseParameters(self, *args):
        self.parse_parameters(*args)
        return
    def setUp(self, *args, **kwargs):
        """ set up model """
        self.set_up(*args, **kwargs)
        return
    def updateState(self, *args):
        self.update_state(*args)
        return
    def registerParameter(self, *args):
        self.register_parameter(*args)
        return


<|MERGE_RESOLUTION|>--- conflicted
+++ resolved
@@ -167,31 +167,19 @@
         self.parameter_table_idx_map[param_idx] = full_name
         return
 
-<<<<<<< HEAD
     def get_parameter_names_and_values(self, default=True):
-        """Returns a 2D list of names and values
-               [ ["name", val], ["name2", val2], ... ]
-
-=======
-    def get_parameter_names_descriptions_and_values(self):
         """Returns a 2D list of names and values
                [ ["name",  "description",  val],
                  ["name2", "description2", val2],
                  [...] ]
->>>>>>> 5d616d43
         """
         table = [None] * self.nprop
         for param, param_dict in self.parameter_table.items():
-<<<<<<< HEAD
             idx = param_dict["ui pos"]
             name = param_dict["name"]
             val = param_dict["default value"] if default else self.ui[idx]
-            table[idx] = [name, val]
-=======
-            table.append([param,
-                          param_dict["description"],
-                          param_dict["default value"]])
->>>>>>> 5d616d43
+            desc = param_dict["description"]
+            table[idx] = [name, desc, val]
         return table
 
     def get_parameter_names(self, aliases=False):
