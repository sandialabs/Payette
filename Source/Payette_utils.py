--- conflicted
+++ resolved
@@ -434,269 +434,6 @@
         return "{0:20.10E}".format(float(var))
     else:
         return "{0:>20}".format(str(var))
-
-
-<<<<<<< HEAD
-=======
-def setupOutputFile(simdat, matdat, restart):
-
-    global ofile,vtable,dtable
-    if restart:
-        ofile = open(simdat.OUTFILE,'a')
-    else:
-        ofile = open(simdat.OUTFILE,'w')
-
-        # get the plot keys from the simvars
-        plot_keys = simdat.plotKeys()
-        plot_keys.extend(matdat.plotKeys())
-
-        for head in plot_keys: ofile.write(textformat(head))
-        ofile.write('\n')
-        ofile.flush()
-        pass
-
-    if hasattr(simdat, "WRITE_VANDD_TABLE") and simdat.WRITE_VANDD_TABLE:
-        vname = os.path.splitext(simdat.OUTFILE)[0] + ".vtable"
-        dname = os.path.splitext(simdat.OUTFILE)[0] + ".dtable"
-
-        # set up velocity and displacement table files
-        if restart:
-            vtable = open(vname,'a')
-        else:
-            vtable = open(vname,'w')
-            default = ['time','v1','v2','v3']
-            for head in default: vtable.write(textformat(head))
-            vtable.write('\n')
-            pass
-
-        if restart:
-            dtable = open(dname,'a')
-        else:
-            dtable = open(dname,'w')
-            default = ['time','d1','d2','d3']
-            for head in default: dtable.write(textformat(head))
-            dtable.write('\n')
-            dtable.write(textformat(0.))
-            for j in range(3): dtable.write(textformat(0.))
-            dtable.write("\n")
-            pass
-        pass
-
-    writeAvailableDataToLog(simdat,matdat)
-
-    return
-
-
-def writeState(simdat,matdat):
-
-    """ write the simulation and material data to the output file """
-    plot_data = simdat.plot_data()
-    plot_data.extend(matdat.plot_data())
-
-    for x in plot_data:
-        ofile.write(textformat(x))
-        continue
-    ofile.write('\n')
-
-    return None
-
-
-def writeMathPlot(simdat,matdat):
-
-    """
-    Write the $SIMNAME.math1 file for mathematica post processing
-    """
-
-    iam = "writeMathPlot"
-
-    math1 = simdat.MATH1
-    math2 = simdat.MATH2
-    outfile = simdat.OUTFILE
-    plotable = simdat.MATHPLOT_VARS
-    parameter_table = matdat.PARAMETER_TABLE
-
-    # get the plot keys from the simvars
-    plot_keys = simdat.plotKeys()
-    plot_keys.extend(matdat.plotKeys())
-
-    # math1 is a file containing user inputs, and locations of simulation output
-    # for mathematica to use
-    with open( math1, "w" ) as f:
-        # write out user given input
-        for item in parameter_table:
-            key = item["name"]
-            val = "{0:12.5E}".format(item["initial value"]).replace("E","*^")
-            f.write("{0:s}U={1:s}\n".format(key,val))
-            continue
-
-        # write out checked, possibly modified, input
-        for item in parameter_table:
-            key = item["name"]
-            val = "{0:12.5E}".format(item["adjusted value"]).replace("E","*^")
-            f.write("{0:s}M={1:s}\n".format(key,val))
-            continue
-
-        # write out user requested plotable output
-        f.write('simdat = Delete[Import["{0:s}", "Table"],-1];\n'
-                .format(outfile))
-        sig_idx = None
-
-        for i, item in enumerate(plot_keys):
-            if item == "SIG11": sig_idx = i + 1
-            f.write('{0:s}=simdat[[2;;,{1:d}]];\n'.format(item,i+1))
-            continue
-
-        # a few last ones...
-        if sig_idx != None:
-            pres=("-(simdat[[2;;,{0:d}]]".format(sig_idx) +
-                  "+simdat[[2;;,{0:d}]]".format(sig_idx + 1) +
-                  "+simdat[[2;;,{0:d}]])/3;".format(sig_idx+2))
-            f.write('PRES={0}\n'.format(pres))
-            pass
-        f.write("lastep=Length[{0}]\n".format(simdat.getPlotKey("time")))
-
-        pass
-
-    # math2 is a file containing mathematica directives to setup default plots
-    # that the user requested
-    lowhead = [x.lower() for x in plot_keys]
-    lowplotable = [x.lower() for x in plotable]
-    with open( math2, "w" ) as f:
-        f.write('showcy[{0},{{"cycle","time"}}]\n'
-                .format(simdat.getPlotKey("time")))
-
-        tmp = []
-        for item in plotable:
-            try:
-                name = plot_keys[lowhead.index(item.lower())]
-                f.write('grafhis[{0:s},"{0:s}"]\n'.format(name))
-            except:
-                tmp.append(item)
-                continue
-            continue
-
-        if tmp:
-            msg = (
-                "requested plot variable{0:s} {1:s} not available for mathplot"
-                .format("s" if len(tmp) > 1 else "", ", ".join(tmp)))
-            logwrn(msg, caller=iam)
-            pass
-
-        pass
-
-    return
-
-
->>>>>>> d953f95f
-def writeAvailableDataToLog(simdat,matdat):
-
-    plotable = simdat.MATHPLOT_VARS
-    lowplotable = [x.lower() for x in plotable]
-
-    def write_plotable(idx,key,isplotable,name,val):
-        # write to the logfile the available variables
-        if isplotable: token = "plotable"
-        else: token = "no request"
-        writeToLog("{0:<3d} {1:<10s}: {2:<10s} = {3:<50s} = {4:12.5E}"
-                   .format(idx,token,key,name,val))
-        return
-
-    # write to the log file what is plotable and not requested, along with inital
-    # value
-    writeToLog("Summary of available output")
-
-    # time
-    time = simdat.get_data("time")
-    key = simdat.getPlotKey("time")
-    name = simdat.getPlotName("time")
-    idx, val = 1, time
-    write_plotable(idx,key,key.lower() in lowplotable,name,val)
-
-    # stress
-    sig = matdat.get_data("stress")
-    keys = matdat.getPlotKey("stress")
-    names = matdat.getPlotName("stress")
-    for i, val in enumerate(sig):
-        idx = idx+1
-        write_plotable(idx,keys[i],keys[i].lower() in lowplotable,names[i],val)
-        continue
-
-    # dstress/dt
-    dsigdt = matdat.get_data("stress rate")
-    keys = matdat.getPlotKey("stress rate")
-    names = matdat.getPlotName("stress rate")
-    for i, val in enumerate(dsigdt):
-        idx = idx+1
-        write_plotable(idx,keys[i],keys[i].lower() in lowplotable,names[i],val)
-        continue
-
-    # strain
-    eps = matdat.get_data("strain")
-    keys = matdat.getPlotKey("strain")
-    names = matdat.getPlotName("strain")
-    for i, val in enumerate(eps):
-        idx = idx+1
-        write_plotable(idx,keys[i],keys[i].lower() in lowplotable,names[i],val)
-        continue
-
-    # sym(velocity gradient)
-    d = matdat.get_data("rate of deformation")
-    keys = matdat.getPlotKey("rate of deformation")
-    names = matdat.getPlotName("rate of deformation")
-    for i, val in enumerate(d):
-        idx = idx+1
-        write_plotable(idx,keys[i],keys[i].lower() in lowplotable,names[i],val)
-        continue
-
-    # deformation gradient
-    defgrad = matdat.get_data("deformation gradient")
-    keys = matdat.getPlotKey("deformation gradient")
-    names = matdat.getPlotName("deformation gradient")
-    for i, val in enumerate(defgrad):
-        idx = idx+1
-        write_plotable(idx,keys[i],keys[i].lower() in lowplotable,names[i],val)
-        continue
-
-    # extra variables
-    if matdat.num_extra:
-        ex = matdat.get_data("extra variables")
-        for i, val in enumerate(ex):
-            idx = idx+1
-            name = matdat.getExName(i)
-            key = matdat.getPlotKey(name)
-            write_plotable(idx,key,key.lower() in lowplotable,name,val)
-            continue
-
-    if matdat.EFIELD_SIM:
-        # electric field
-        efield = matdat.get_data("electric field")
-        keys = matdat.getPlotKey("electric field")
-        names = matdat.getPlotName("electric field")
-        for i, val in enumerate(efield):
-            idx = idx+1
-            write_plotable(idx,keys[i],keys[i].lower() in lowplotable,names[i],val)
-            continue
-
-        # polarization
-        polrzn = matdat.get_data("polarization")
-        keys = matdat.getPlotKey("polarization")
-        names = matdat.getPlotName("polarization")
-        for i, val in enumerate(polrzn):
-            idx = idx+1
-            write_plotable(idx,keys[i],keys[i].lower() in lowplotable,names[i],val)
-            continue
-
-        # electric displacement
-        edisp = matdat.get_data("electric displacement")
-        keys = matdat.getPlotKey("electric displacement")
-        names = matdat.getPlotName("electric displacement")
-        for i, val in enumerate(edisp):
-            idx = idx+1
-            write_plotable(idx,keys[i],keys[i].lower() in lowplotable,names[i],val)
-            continue
-        pass
-
-    return
 
 
 def close_aux_files():
