# The MIT License

# Copyright (c) 2011 Tim Fuller

# License for the specific language governing rights and limitations under
# Permission is hereby granted, free of charge, to any person obtaining a
# copy of this software and associated documentation files (the "Software"),
# to deal in the Software without restriction, including without limitation
# the rights to use, copy, modify, merge, publish, distribute, sublicense,
# and/or sell copies of the Software, and to permit persons to whom the
# Software is furnished to do so, subject to the following conditions:

# The above copyright notice and this permission notice shall be included
# in all copies or substantial portions of the Software.

# THE SOFTWARE IS PROVIDED "AS IS", WITHOUT WARRANTY OF ANY KIND, EXPRESS
# OR IMPLIED, INCLUDING BUT NOT LIMITED TO THE WARRANTIES OF MERCHANTABILITY,
# FITNESS FOR A PARTICULAR PURPOSE AND NONINFRINGEMENT. IN NO EVENT SHALL
# THE AUTHORS OR COPYRIGHT HOLDERS BE LIABLE FOR ANY CLAIM, DAMAGES OR OTHER
# LIABILITY, WHETHER IN AN ACTION OF CONTRACT, TORT OR OTHERWISE, ARISING
# FROM, OUT OF OR IN CONNECTION WITH THE SOFTWARE OR THE USE OR OTHER
# DEALINGS IN THE SOFTWARE.
from __future__ import print_function

import os, sys
import logging
import re
import math
import linecache
import numpy as np

import Payette_config as pc

if not os.path.isfile(os.path.join(
        os.path.dirname(os.path.realpath(__file__)),"../Payette_config.py")):
    sys.exit("ERROR: Payette_config.py must be written by configure.py")

debug = False
wcount, wthresh, wmax = 0, 0, 1000
EPSILON = np.finfo(np.float).eps

'''
NAME
   Payette_utils

PURPOSE
   This file provides a number of functions and common variables used throughout
   the Payette application. The documentation is sparse and will be updated as time
   allows.

AUTHORS
   Tim Fuller, Sandia National Laboratories, tjfulle@sandia.gov
'''

class PayetteError(Exception):
    def __init__(self, msg):
        if 'MIG' in msg: sys.tracebacklimit = 3
        l = 79 # should be odd number
        st, stsp = '*'*l + '\n', '*' + ' '*(l-2) + '*\n'
        psf = 'Payette simulation failed'
        ll = (l - len(psf) - 2)/2
        psa = '*' + ' '*ll + psf + ' '*ll + '*\n'
        head = '\n\n' + st + stsp + psa + stsp + st
        Exception.__init__(self, head+msg)


def reportError(f, msg):
    f = fixFLength(f)
    msg = '{0} (reported from [{1}])'.format(msg, f)
    raise PayetteError(msg)
    return


def reportWarning(f, msg, limit=False):
    global wcount, wthresh, wmax
    if limit:
        if wcount <= wmax/200-1: wthresh = wcount+1
        elif wcount > wmax/200 and wcount < wmax/100: wthresh = wmax/100
        elif wcount > wmax/100 and wcount < wmax/10: wthresh = wmax/10
        else: wthresh = wmax
        wcount += 1
        if wcount != wthresh: return
        pass
    msg = 'WARNING: {0} (reported from [{1}])\n'.format(msg, f)
    simlog.write(msg)
    if loglevel > 0: sys.stdout.write(msg)
    return


def writeMessage(f, msg):
    sys.stdout.write("INFO: {0:s}\n".format(msg))
    return


def writeWarning(f, msg):
    sys.stdout.write("WARNING: {0:s}\n".format(msg))
    return


def reportMessage(f, msg, pre="INFO: "):
#    msg = 'INFO: {0} (reported from [{1}])\n'.format(msg, f)
    msg = '{0}{1}\n'.format(pre, msg)
    simlog.write(msg)
    if loglevel > 0: sys.stdout.write(msg)
    return


def writeToLog(msg):
    msg = "{0:s}\n".format(msg)
    simlog.write(msg)
    return


def migMessage(msg):
    reportMessage('MIG',msg)
    return


def migError(msg):
    msg = ' '.join([x for x in msg.split(' ') if x])
    reportError('MIG',msg)
    return


def migWarning(msg):
    reportWarning('MIG',msg)
    return


def fixFLength(f):
    if not os.path.isfile(f): return f
    f = os.path.split(f)[1]
    basename,fext = os.path.splitext(f)
    return basename


def payetteParametersDir():
    lpd = os.path.join(pc.PC_AUX,'MaterialsDatabase')
    if not os.path.isdir(lpd):
        reportError(__file__,'Aux/MaterialsDatabase directory not found')
        return 1
    else:
        return lpd


def epsilon():
    return np.finfo(np.float).eps


def accuracyLim():
    acc_per = .0001
    return acc_per/100.


def parseToken(n,stringa,token=r'|'):
    parsed_string = []
    i = 0
    while i < n:
        stat = False
        for s in stringa:
            try: s = s.decode('utf-8')
            except: s = str(s)
            if not stat:
                x = ''
                stat = True
                pass
            if s != token:
                x += s
            else:
                parsed_string.append(str(x))
                i += 1
                stat = False
                pass
            continue
        continue
    return parsed_string


def checkPythonVersion():
    (major, minor, micro, releaselevel, serial) = sys.version_info
    if (major != 3 and major != 2) or (major == 2 and minor < 6):
        raise SystemExit("Payette requires Python >= 2.6\n")


def setupLogger(logfile,level,mode="w"):
    global loglevel,simlog
    loglevel = level
    simlog = open(logfile,mode)
    if mode == "w": simlog.write(pc.PC_INTRO + "\n")
    return


def readUserInput(user_input,user_cchar=None):
    """
       read a list of user inputs and return
    """
    # comment characters
    cchars = ['#','$']
    if user_cchar: cchars.append(user_cchar)

    # read file, sans comments, into a list
    all_input = []
    if not user_input:
        parse_error("no user input sent to readUserInput")
        pass
    for line in user_input:

        aline = line.strip()

        # skip blank and comment lines
        if not aline or aline[0] in cchars: continue

        # remove inline comments
        aline = removeComments(aline,cchars)

        # check for inserts
        inclines,inserts = checkForInserts(aline), []
        if inclines:
            for incline in inclines:
                incline = removeComments(incline,cchars)
                toomany = checkForInserts(incline)
                if toomany: parse_error("cannot have includes in includes")
                if incline: inserts.append(incline)
                continue
            all_input.extend(inserts)
        else: all_input.append(aline)

        continue

    # parse the list and put individual simulations into the user_dict
    user_dict = {}
    i, maxit = 0, len(all_input)
    while True:

        simulation,simid = findBlock(all_input,'simulation')
        if simulation and not simid:
            parse_error('did not find simulation name.  Simulation block '
                         'must be for form:\n'
                         '\tbegin simulation simulation name ... end simulation')

        elif simulation:
            simkey = simid.replace(' ','_')
            user_dict[simkey] = simulation

        else:
            break

        if i >= maxit:
            break

        i += 1

        continue

    for key, val in user_dict.items():

        opt = has_block(val, "optimization")
        if any(opt):
            user_dict[key].append("optimize")

        continue

    return user_dict


def removeComments(aline,cchars):
    for cchar in cchars:
        while cchar in aline:
            i = aline.index(cchar)
            aline = aline[0:i].strip()
            continue
        continue
    return aline


def checkForInserts(aline):
    magic = ["insert","include"]
    qmarks = ['"',"'"]
    if not aline.strip(): pass
    elif aline.split()[0].lower() in magic:
        f = ' '.join(aline.split()[1:]).strip()
        if f[0] in qmarks:
            if f[-1] not in qmarks or f[-1] != f[0]:
                parse_error('inconsistent quotations around include file at "{0}"'
                            .format(aline))
            else: f = f[1:len(f)-1]
            pass

        f = os.path.realpath(f)

        try:
            return [line.strip() for line in open(f,'r').readlines()]
        except IOError as error:
            if error.errno == 2:
                parse_error('insert file {0} not found'.format(f))
            else: raise
        except: raise

    else: pass

    return None


def findBlock(ilist,keyword):
    '''
    NAME
       findBlock

    PURPOSE
       from the user input in <ilist>, find and return the <keyword> input
       block

    AUTHORS
       Tim Fuller, Sandia National Laboratories, tjfulle@sandia.gov
    '''
    kwd = str(keyword)
    index_beg = None
    index_end = None
    bid = None

    for item in ilist:
        if item[:len('begin {0}'.format(kwd))].strip() == 'begin {0}'.format(kwd):
            index_beg = ilist.index(item)+1
            bid = item[len('begin {0}'.format(kwd)):].strip()
        else: pass
        if index_beg: break
        continue
    for item in ilist[index_beg:]:
        if item.strip() == 'end {0}'.format(kwd):
            index_end = ilist.index(item)
        elif 'end {0}'.format(kwd) in item.strip():
            index_end = ilist.index(item)
        else: pass
        if index_end: break
        continue
    if not index_beg or not index_end:
        return None,None
    else:
        block = ilist[index_beg:index_end]
        del ilist[index_beg-1:index_end+1]
        pass
    return block,bid


def has_block(ilist, keyword):
    '''
    NAME
       has_block

    PURPOSE
       check if input has the keyword block, or not

    AUTHORS
       Tim Fuller, Sandia National Laboratories, tjfulle@sandia.gov
    '''
    kwd = str(keyword)
    idx_beg, idx_end = None, None

    for item in ilist:
        if item[:len('begin {0}'.format(kwd))].strip() == 'begin {0}'.format(kwd):
            idx_beg = ilist.index(item)+1

        else:
            pass

        if idx_beg is not None:
            break

        continue

    if idx_beg is None:
        return False, None, None

    for item in ilist[idx_beg:]:
        if item.strip() == 'end {0}'.format(kwd):
            idx_end = ilist.index(item)

        elif 'end {0}'.format(kwd) in item.strip():
            idx_end = ilist.index(item)

        else:
            pass

        if idx_end:
            break

        continue

    if idx_end is None:
        return False, None, None

    return True, idx_beg, idx_end

<<<<<<< HEAD

=======
>>>>>>> 783ffdf8
def textformat(var):
    """
    textformat() is used to get consistent formatting for all of
    the variables that are printed to the output file. Most of the
    possible variables are of numpy-derived types.

    Created: 17 June 2011 by mswan
    """
    if isinstance(var,(int,float,np.float32,np.float64)):
        return "{0:20.10E}".format(float(var))
    elif isinstance(var,str):
        return "{0:>20s}".format(str(var))
    elif isinstance(var,(np.int,   np.int8,    np.int16,
                         np.int32, np.int64,   np.uint8,
                         np.uint16,np.uint32,  np.uint64,
                         np.float)):
        return "{0:20.10E}".format(float(var))
    else:
        return "{0:>20}".format(str(var))

<<<<<<< HEAD

=======
>>>>>>> 783ffdf8
def setupOutputFile(simdat, matdat, restart):

    global ofile,vtable,dtable
    if restart:
        ofile = open(simdat.OUTFILE,'a')
    else:
        ofile = open(simdat.OUTFILE,'w')

        # get the plot keys from the simvars
        plot_keys = simdat.plotKeys()
        plot_keys.extend(matdat.plotKeys())

        for head in plot_keys: ofile.write(textformat(head))
        ofile.write('\n')
        pass

    if simdat.WRITE_VANDD_TABLE:
        vname = os.path.splitext(simdat.OUTFILE)[0] + ".vtable"
        dname = os.path.splitext(simdat.OUTFILE)[0] + ".dtable"

        # set up velocity and displacement table files
        if restart:
            vtable = open(vname,'a')
        else:
            vtable = open(vname,'w')
            default = ['time','v1','v2','v3']
            for head in default: vtable.write(textformat(head))
            vtable.write('\n')
            pass

        if restart:
            dtable = open(dname,'a')
        else:
            dtable = open(dname,'w')
            default = ['time','d1','d2','d3']
            for head in default: dtable.write(textformat(head))
            dtable.write('\n')
            dtable.write(textformat(0.))
            for j in range(3): dtable.write(textformat(0.))
            dtable.write("\n")
            pass
        pass

    writeAvailableDataToLog(simdat,matdat)

    return


def writeState(simdat,matdat):

    """ write the simulation and material data to the output file """
    plot_data = simdat.plotData()
    plot_data.extend(matdat.plotData())

    for x in plot_data:
        ofile.write(textformat(x))
        continue
    ofile.write('\n')

    return None


def writeMathPlot(simdat,matdat):

    """
    Write the $SIMNAME.math1 file for mathematica post processing
    """

    iam = "writeMathPlot"

    math1 = simdat.MATH1
    math2 = simdat.MATH2
    outfile = simdat.OUTFILE
    plotable = simdat.MATHPLOT_VARS
    parameter_table = matdat.PARAMETER_TABLE

    # get the plot keys from the simvars
    plot_keys = simdat.plotKeys()
    plot_keys.extend(matdat.plotKeys())

    # math1 is a file containing user inputs, and locations of simulation output
    # for mathematica to use
    with open( math1, "w" ) as f:
        # write out user given input
        for item in parameter_table:
            key = item["name"]
            val = "{0:12.5E}".format(item["initial value"]).replace("E","*^")
            f.write("{0:s}U={1:s}\n".format(key,val))
            continue

        # write out checked, possibly modified, input
        for item in parameter_table:
            key = item["name"]
            val = "{0:12.5E}".format(item["adjusted value"]).replace("E","*^")
            f.write("{0:s}M={1:s}\n".format(key,val))
            continue

        # write out user requested plotable output
        f.write('simdat = Delete[Import["{0:s}", "Table"],-1];\n'.format(outfile))
        sig_idx = None

        for i, item in enumerate(plot_keys):
            if item == "SIG11": sig_idx = i + 1
            f.write('{0:s}=simdat[[2;;,{1:d}]];\n'.format(item,i+1))
            continue

        # a few last ones...
        if sig_idx != None:
            pres=('-(simdat[[2;;,{0:d}]]+simdat[[2;;,{1:d}]]+simdat[[2;;,{2:d}]])/3;'
                  .format(sig_idx,sig_idx+1,sig_idx+2))
            f.write('PRES={0}\n'.format(pres))
            pass
        f.write("lastep=Length[{0}]\n".format(simdat.getPlotKey("time")))

        pass

    # math2 is a file containing mathematica directives to setup default plots
    # that the user requested
    lowhead = [x.lower() for x in plot_keys]
    lowplotable = [x.lower() for x in plotable]
    with open( math2, "w" ) as f:
        f.write('showcy[{0},{{"cycle","time"}}]\n'.format(simdat.getPlotKey("time")))

        tmp = []
        for item in plotable:
            try:
                name = plot_keys[lowhead.index(item.lower())]
                f.write('grafhis[{0:s},"{0:s}"]\n'.format(name))
            except:
                tmp.append(item)
                continue
            continue

        if tmp:
            msg = ("requested plot variable{0:s} {1:s} not available for mathplot"
                   .format("s" if len(tmp) > 1 else "", ", ".join(tmp)))
            reportWarning(iam,msg)
            pass

        pass

    return


def writeAvailableDataToLog(simdat,matdat):

    plotable = simdat.MATHPLOT_VARS
    lowplotable = [x.lower() for x in plotable]

    def write_plotable(idx,key,isplotable,name,val):
        # write to the logfile the available variables
        if isplotable: token = "plotable"
        else: token = "no request"
        writeToLog("{0:<3d} {1:<10s}: {2:<10s} = {3:<50s} = {4:12.5E}"
                   .format(idx,token,key,name,val))
        return

    # write to the log file what is plotable and not requested, along with inital
    # value
    writeToLog("Summary of available output")

    # time
    time = simdat.getData("time")
    key = simdat.getPlotKey("time")
    name = simdat.getPlotName("time")
    idx, val = 1, time
    write_plotable(idx,key,key.lower() in lowplotable,name,val)

    # stress
    sig = matdat.getData("stress")
    keys = matdat.getPlotKey("stress")
    names = matdat.getPlotName("stress")
    for i, val in enumerate(sig):
        idx = idx+1
        write_plotable(idx,keys[i],keys[i].lower() in lowplotable,names[i],val)
        continue

    # dstress/dt
    dsigdt = matdat.getData("stress rate")
    keys = matdat.getPlotKey("stress rate")
    names = matdat.getPlotName("stress rate")
    for i, val in enumerate(dsigdt):
        idx = idx+1
        write_plotable(idx,keys[i],keys[i].lower() in lowplotable,names[i],val)
        continue

    # strain
    eps = simdat.getData("strain")
    keys = simdat.getPlotKey("strain")
    names = simdat.getPlotName("strain")
    for i, val in enumerate(eps):
        idx = idx+1
        write_plotable(idx,keys[i],keys[i].lower() in lowplotable,names[i],val)
        continue

    # sym(velocity gradient)
    d = simdat.getData("rate of deformation")
    keys = simdat.getPlotKey("rate of deformation")
    names = simdat.getPlotName("rate of deformation")
    for i, val in enumerate(d):
        idx = idx+1
        write_plotable(idx,keys[i],keys[i].lower() in lowplotable,names[i],val)
        continue

    # deformation gradient
    defgrad = simdat.getData("deformation gradient")
    keys = simdat.getPlotKey("deformation gradient")
    names = simdat.getPlotName("deformation gradient")
    for i, val in enumerate(defgrad):
        idx = idx+1
        write_plotable(idx,keys[i],keys[i].lower() in lowplotable,names[i],val)
        continue

    # extra variables
    ex = matdat.getData("extra variables")
    for i, val in enumerate(ex):
        idx = idx+1
        name = matdat.getExName(i)
        key = matdat.getPlotKey(name)
        write_plotable(idx,key,key.lower() in lowplotable,name,val)
        continue

    if simdat.EFIELD_SIM:
        # electric field
        efield = simdat.getData("electric field")
        keys = simdat.getPlotKey("electric field")
        names = simdat.getPlotName("electric field")
        for i, val in enumerate(efield):
            idx = idx+1
            write_plotable(idx,keys[i],keys[i].lower() in lowplotable,names[i],val)
            continue

        # polarization
        polrzn = matdat.getData("polarization")
        keys = matdat.getPlotKey("polarization")
        names = matdat.getPlotName("polarization")
        for i, val in enumerate(polrzn):
            idx = idx+1
            write_plotable(idx,keys[i],keys[i].lower() in lowplotable,names[i],val)
            continue

        # electric displacement
        edisp = matdat.getData("electric displacement")
        keys = matdat.getPlotKey("electric displacement")
        names = matdat.getPlotName("electric displacement")
        for i, val in enumerate(edisp):
            idx = idx+1
            write_plotable(idx,keys[i],keys[i].lower() in lowplotable,names[i],val)
            continue
        pass

    return


def closeFiles():
    ofile.write("\n")
    ofile.flush()
    ofile.close()
    simlog.close()


def writeVelAndDispTable(t0,tf,tbeg,tend,epsbeg,epsend,kappa):
    """
    NAME
        writeVelAndDispTable

    PURPOSE
        For each strain component, make a velocity and a displacement table and
        write it to a file. Useful for setting up simulations in other host
        codes.

    INPUT
        tbeg                time at beginning of step
        tend                time at end of step
        epsbeg              strain at beginning of step
        epsend              strain at end of step

    BACKGROUND
        python implementation of similar function in Rebecca Brannon's MED driver

    AUTHOR
        Tim Fuller, Sandia National Laboratories, tjfulle@sandia.gov
    """

    dt = tend - tbeg
    dsp,vel = np.zeros(3),np.zeros(3)

#    # principal strains at beginning and end of leg
#    psbeg,v = la.eigh(np.array([ [ epsbeg[0], epsbeg[3], epsbeg[5] ],
#                                 [ epsbeg[3], epsbeg[1], epsbeg[4] ],
#                                 [ epsbeg[5], epsbeg[4], epsbeg[2] ] ] ))
#    psend,v = la.eigh(np.array([ [ epsend[0], epsend[3], epsend[5] ],
#                                 [ epsend[3], epsend[1], epsend[4] ],
#                                 [ epsend[5], epsend[4], epsend[2] ] ] ))

    psbeg,psend = epsbeg,epsend
    # determine average velocities that will ensure passing through the
    # exact stretches at each interval boundary.
    for j in range(3):
        if kappa != 0.:
            # Seth-Hill generalized strain is defined
            # strain = (1/kappa)*[(stretch)^kappa - 1]
            lam0 = (psbeg[j]*kappa + 1.)**(1./kappa)
            lam = (psend[j]*kappa + 1.)**(1./kappa)

        else:
            # In the limit as kappa->0, the Seth-Hill strain becomes
            # strain = ln(stretch).
            lam0 = math.exp(psbeg[j])
            lam = math.exp(psend[j])
            pass
        dsp[j] = lam - 1

        # Except for logarithmic strain, a constant strain rate does NOT
        # imply a constant boundary velocity. We will here determine a
        # constant boundary velocity that will lead to the correct value of
        # stretch at the beginning and end of the interval.
        vel[j] = (lam - lam0)/dt
        continue

    # displacement
    dtable.write(textformat(tend))
    for j in range(3): dtable.write(textformat(dsp[j]))
    dtable.write("\n")

    # jump discontinuity in velocity will be specified by a VERY sharp change
    # occuring from time = tjump - delt to time = tjump + delt
    delt = tf*1.e-9
    if tbeg > t0: tbeg += delt
    if tend < tf: tend -= delt

    vtable.write(textformat(tbeg))
    for j in range(3): vtable.write(textformat(vel[j]))
    vtable.write("\n")
    vtable.write(textformat(tend))
    for j in range(3): vtable.write(textformat(vel[j]))
    vtable.write("\n")

    return


def parse_error(message):
    sys.exit("ERROR: {0}".format(message))


def flatten(x):
    """flatten(sequence) -> list

    Returns a single, flat list which contains all elements retrieved
    from the sequence and all recursively contained sub-sequences
    (iterables).

    Examples:
    >>> [1, 2, [3,4], (5,6)]
    [1, 2, [3, 4], (5, 6)]
    >>> flatten([[[1,2,3], (42,None)], [4,5], [6], 7, MyVector(8,9,10)])
    [1, 2, 3, 42, None, 4, 5, 6, 7, 8, 9, 10]"""

    if isinstance(x,(float,int,str,bool)): return x

    result = []
    for el in x:
        #if isinstance(el, (list, tuple)):
        if hasattr(el, "__iter__") and not isinstance(el, basestring):
            result.extend(flatten(el))
        else:
            result.append(el)
            pass
        continue
    return result

class BuildError(Exception):
    def __init__(self, message, errno):
        # errno:
        # 1: bad input files
        # 2: f2py failed
        #  5 = environmental variable not found (not error)
        # 10 = source files/directories not found
        # 35 = Extension module not imported
        # 40 = Bad/no sigfile
        # 66 = No build attribute
        self.message = message
        self.errno = errno
        logwrn(message)
        pass

    def __repr__(self):
        return self.__name__

    def __str__(self):
        return repr(self.errno)


def get_module_name_and_path(py_file):
    return (os.path.splitext(os.path.basename(py_file))[0],
            [os.path.dirname(py_file)])


def get_module_name(py_file):
    """ return the module name of py_file """
    return get_module_name_and_path(py_file)[0]


def begmes(msg, pre="", end="  "):
    print("{0}{1}...".format(pre, msg), end=end)
    return


def endmes(msg, pre="", end="\n"):
    print("{0}{1}".format(pre, msg), end=end)
    return


def loginf(msg, pre="", end="\n", caller=None):
    if caller is not None:
        msg = "{0} [reported by {1}]".format(msg, caller)
    print("{0}INFO: {1}".format(pre, msg), end=end)
    return


def logmes(msg, pre="", end="\n", caller=None):
    if caller is not None:
        msg = "{0} [reported by {1}]".format(msg, caller)
    print("{0}{1}".format(pre, msg), end=end)
    return


def logwrn(msg, pre="", end="\n", caller=None):
    if caller is not None:
        msg = "{0} [reported by {1}]".format(msg, caller)

    print("{0}WARNING: {1}".format(pre, msg), end=end)
    return


def logerr(msg, pre="", end="\n", caller=None):
    if caller is not None:
        msg = "{0} [reported by {1}]".format(msg, caller)

    print("{0}ERROR: {1}".format(pre, msg), end=end)
    return

<<<<<<< HEAD

def get_header(fpath):
    """Get the header of f

    Parameters
    ----------
    fpath : str
        Path to file

    Returns
    -------
    head : array_like
        list of strings containing column names

    """
    return linecache.getline(fpath, 1).split()

def read_data(fpath):
    """Reads in a whitespace-delimed data file f with numpy.loadtxt.

    It is assumed that the first line contains text (the name of the column).
    All other lines contain floats.

    Parameters
    ----------
    fpath : str
        Path to file

    Returns
    -------
    data : array_like
        m x n dimensional numpy ndarray where m is the number of data points
        (rows) and n the number of data fields (columns)

    """
    return np.loadtxt(fpath, skiprows=1)


def compute_rms(set1x, set1y, set2x, set2y, step=1):
    r"""Compute the root mean square difference between data in set1{x, y} and
    set2{x, y}.

    Determines the rms of the error between two piecewise functions. In almost
    all cases, the abscissa variables (set1x and set2x) will be time.
    Currently, the abscissa variables are required to be monotonically
    increasing (for easier computing). Interpolations are used to compare data
    points where data is missing in the other set.

    "set2{x, y}" is compared against "set1{x, y}".

    len(set1x) == len(set1y)
    len(set2x) == len(set2y)

    Parameters
    ----------
    set1x : array_like
        Abscissa of set 1
    set1y : array_like
        Range of set 1
    set2x : array_like
        Abscissa of set 2
    set2y : array_like
        Range of set 2
    step : {1,}, optional
        Used for large data sets. This gives the benchmark developer more
        control over how the error is computed (choosing accuracy vs. speed).

    Returns
    -------
    rmsd : float
        root mean square difference between gold and out
    nrmsd : float
        normalized root mean square difference between gold and out

    """

    # check the lengths of the arrays passed
    lset1x, lset1y, lset2x, lset2y = [len(x)
                                      for x in [set1x, set1y, set2x, set2y]]
    if lset1x != lset1y:
        sys.exit("len(set1x) != len(set1y)")
    if lset2x != lset2y:
        sys.exit("len(set2x) != len(set2y)")

    # Use a shortcut if the lengths of the x and y data sets are the same.
    # Also, before using the shortcut, do a quick check by computing the RMS
    # on every 10th x value. The RMS check on the x-values only gets computed
    # if len(set1y) == len(set2y). This check allows for the possibility of
    # the lengths of the data to be equal but for the spacing to be not equal.
    if (lset1y == lset2y and
        np.sum((set1x[::10] - set2x[::10]) ** 2) < 1.0e-6 * np.amax(set1x)):
        return compute_fast_rms(set1y, set2y)

    else:

        # compute the running square of the difference
        err = 0.0
        for i in range(0, lset2x, step):

            for j in range(0, lset1x - 1, step):

                # mss: Very expensive look. Optimize.
                # if set2x is between set1x pair, do linear interpolation
                if set1x[j] <= set2x[i] <= set1x[j + 1]:
                    x_0 = set1x[j]
                    y_0 = set1y[j]
                    x_1 = set1x[j + 1]
                    y_1 = set1y[j + 1]
                    y_f = y_0 + (set2x[i] - x_0) * (y_1 - y_0) / (x_1 - x_0)

                    # Add the square of the difference to err
                    err += (set2y[i] - y_f) ** 2
                    break
                continue
            continue

    rmsd = math.sqrt(err / float(lset1x))
    dnom = abs(np.amax(set1y) - np.amin(set1y))
    nrmsd = rmsd / dnom if dnom >= 2.e-16 else rmsd
    return rmsd, nrmsd


def compute_fast_rms(gold, out):
    r"""Determines the RMS of the error between two piecewise functions of same
    length.

    This should only be called if the timestep sizes of the gold simulation
    and the simulation that produced out are the same. This function makes no
    attempt to make that determination, it is up to the caller.

    Parameters
    ----------
    gold : str
        Path to gold file
    out : str
        Path to out file

    Returns
    -------
    rmsd : float
        root mean square difference between gold and out
    nrmsd : float
        normalized root mean square difference between gold and out

    """

    rmsd = math.sqrt(np.sum((gold - out) ** 2) / float(len(gold)))
    dnom = abs(np.amax(gold) - np.amin(gold))
    nrmsd = rmsd / dnom if dnom >= EPSILON else rmsd
    return rmsd, nrmsd


def compare_out_to_gold_rms(gold_f, out_f, to_skip=None):
    r"""Compare results from out file to those in baseline (gold) file

    Parameters
    ----------
    gold_f : str
        Path to gold file
    out_f : str
        Path to out file

    Returns
    -------
    returncode : int
        0 success, !=0 otherwise
    armsd : array_like
        accumulated root mean square error
    anrmsd : array_like
        accumulated normalized root mean square error

    """

    iam = "compare_out_to_gold_rms(gold_f, out_f)"
    errors = 0

    if not os.path.isfile(gold_f):
        logerr("gold file {0} not found".format(gold_f), caller=iam)
        errors += 1
        pass

    if not os.path.isfile(out_f):
        logerr("output file {0} not found".format(out_f), caller=iam)
        errors += 1
        pass

    if errors:
        return errors, None, None

    # read in header
    out_h = [x.lower() for x in get_header(out_f)]
    gold_h = [x.lower() for x in get_header(gold_f)]

    if out_h[0] != "time":
        errors += 1
        logerr("time not in outfile {0}".format(out_f), caller=iam)

    if gold_h[0] != "time":
        errors += 1
        logerr("time not in gold file {0}".format(gold_f), caller=iam)

    if errors:
        return errors, None, None

    # read in data
    out = read_data(out_f)
    gold = read_data(gold_f)

    # check that time is same (lengths must be the same)
    if len(gold[:, 0]) == len(out[:, 0]):
        rmsd, nrmsd = compute_fast_rms(gold[:, 0], out[:, 0])

    else:
        rmsd, nrmsd = 1.0e99, 1.0e99

    if nrmsd > EPSILON:
        errors += 1
        logerr("time step error between {0} and {1}".format(out_f, gold_f),
               caller=iam)

    if errors:
        return 1, None, None

    # get items to skip and compare
    if to_skip is None:
        to_skip = []

    to_compare = [x for x in out_h if x in gold_h if x not in to_skip]

    # do the comparison
    anrmsd, armsd = [], []
    for val in to_compare:
        gidx = gold_h.index(val)
        oidx = out_h.index(val)
        rmsd, nrmsd = compute_rms(gold[:, 0], gold[:, gidx],
                                  out[:, 0], out[:, oidx])
        anrmsd.append(nrmsd)
        armsd.append(rmsd)
        continue

    return 0, np.array(anrmsd), np.array(armsd)
=======
def get_header(f):
    """ get the header of f """
    return linecache.getline(f, 1).split()

def read_data(f):
    """Reads in a whitespace-delimed data file f. It is assumed that the first
    line contains text (the name of the column). All other lines contain
    floats.

    Returns m x n dimensional numpy ndarray where m is the number of data
    points (rows) and n the number of data fields (columns)
    """
    return np.loadtxt(f, skiprows=1)
>>>>>>> 783ffdf8
<|MERGE_RESOLUTION|>--- conflicted
+++ resolved
@@ -391,10 +391,7 @@
 
     return True, idx_beg, idx_end
 
-<<<<<<< HEAD
-
-=======
->>>>>>> 783ffdf8
+
 def textformat(var):
     """
     textformat() is used to get consistent formatting for all of
@@ -415,10 +412,7 @@
     else:
         return "{0:>20}".format(str(var))
 
-<<<<<<< HEAD
-
-=======
->>>>>>> 783ffdf8
+
 def setupOutputFile(simdat, matdat, restart):
 
     global ofile,vtable,dtable
@@ -861,7 +855,19 @@
     print("{0}ERROR: {1}".format(pre, msg), end=end)
     return
 
-<<<<<<< HEAD
+def get_header(f):
+    """ get the header of f """
+    return linecache.getline(f, 1).split()
+
+def read_data(f):
+    """Reads in a whitespace-delimed data file f. It is assumed that the first
+    line contains text (the name of the column). All other lines contain
+    floats.
+
+    Returns m x n dimensional numpy ndarray where m is the number of data
+    points (rows) and n the number of data fields (columns)
+    """
+    return np.loadtxt(f, skiprows=1)
 
 def get_header(fpath):
     """Get the header of f
@@ -1102,19 +1108,4 @@
         armsd.append(rmsd)
         continue
 
-    return 0, np.array(anrmsd), np.array(armsd)
-=======
-def get_header(f):
-    """ get the header of f """
-    return linecache.getline(f, 1).split()
-
-def read_data(f):
-    """Reads in a whitespace-delimed data file f. It is assumed that the first
-    line contains text (the name of the column). All other lines contain
-    floats.
-
-    Returns m x n dimensional numpy ndarray where m is the number of data
-    points (rows) and n the number of data fields (columns)
-    """
-    return np.loadtxt(f, skiprows=1)
->>>>>>> 783ffdf8
+    return 0, np.array(anrmsd), np.array(armsd)