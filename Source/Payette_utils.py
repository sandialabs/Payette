# The MIT License

# Copyright (c) 2011 Tim Fuller

# License for the specific language governing rights and limitations under
# Permission is hereby granted, free of charge, to any person obtaining a
# copy of this software and associated documentation files (the "Software"),
# to deal in the Software without restriction, including without limitation
# the rights to use, copy, modify, merge, publish, distribute, sublicense,
# and/or sell copies of the Software, and to permit persons to whom the
# Software is furnished to do so, subject to the following conditions:

# The above copyright notice and this permission notice shall be included
# in all copies or substantial portions of the Software.

# THE SOFTWARE IS PROVIDED "AS IS", WITHOUT WARRANTY OF ANY KIND, EXPRESS
# OR IMPLIED, INCLUDING BUT NOT LIMITED TO THE WARRANTIES OF MERCHANTABILITY,
# FITNESS FOR A PARTICULAR PURPOSE AND NONINFRINGEMENT. IN NO EVENT SHALL
# THE AUTHORS OR COPYRIGHT HOLDERS BE LIABLE FOR ANY CLAIM, DAMAGES OR OTHER
# LIABILITY, WHETHER IN AN ACTION OF CONTRACT, TORT OR OTHERWISE, ARISING
# FROM, OUT OF OR IN CONNECTION WITH THE SOFTWARE OR THE USE OR OTHER
# DEALINGS IN THE SOFTWARE.
from __future__ import print_function

import os, sys
import logging
import re
import math
import linecache
import numpy as np
import pickle
import imp
from inspect import stack

import Payette_config as pc
import Source.Payette_extract as pe

if not os.path.isfile(os.path.join(
        os.path.dirname(os.path.realpath(__file__)),"../Payette_config.py")):
    sys.exit("ERROR: Payette_config.py must be written by configure.py")

EPSILON = np.finfo(np.float).eps
ACCLIM = .0001 / 100.


'''
NAME
   Payette_utils

PURPOSE
   This file provides a number of functions and common variables used throughout
   the Payette application. The documentation is sparse and will be updated as time
   allows.

AUTHORS
   Tim Fuller, Sandia National Laboratories, tjfulle@sandia.gov
'''


class CountCalls(object):
   "Decorator that keeps track of the number of times a function is called."

   __instances = {}

   def __init__(self, f):
      self.__f = f
      self.__numcalls = 0
      CountCalls.__instances[f] = self

   def __call__(self, *args, **kwargs):
      self.__numcalls += 1
      return self.__f(*args, **kwargs)

   def count(self):
      "Return the number of times the function f was called."
      return CountCalls.__instances[self.__f].__numcalls

   @staticmethod
   def counts():
      "Return a dict of {function: # of calls} for all registered functions."
      return dict([(f.__name__, CountCalls.__instances[f].__numcalls)
                   for f in CountCalls.__instances])


class PayetteError(Exception):
    def __init__(self, msg, tracebacklimit=None):

        if tracebacklimit is not None:
            sys.tracebacklimit = tracebacklimit

        l = 79 # should be odd number
        st, stsp = '*'*l + '\n', '*' + ' '*(l-2) + '*\n'
        psf = 'Payette simulation failed'
        ll = (l - len(psf) - 2)/2
        psa = '*' + ' '*ll + psf + ' '*ll + '*\n'
        head = '\n\n' + st + stsp + psa + stsp + st
        Exception.__init__(self, head+msg)


def whoami():
    """ return name of calling function """
    return stack()[1][3]


@CountCalls
def reportMessage(f, msg, pre="INFO: "):
    """ report message to log """
#    msg = 'INFO: {0} (reported from [{1}])\n'.format(msg, f)
    msg = '{0}{1}\n'.format(pre, msg)
    simlog.write(msg)
    if loglevel > 0: sys.stdout.write(msg)
    return


@CountCalls
def reportWarning(f, msg, limit=False):
    """ report warning to log """
    wcount = CountCalls.counts()[whoami()]
    if limit:
        max_warn = 1000
        if wcount <= max_warn / 200 - 1:
            thresh = wcount + 1
        elif wcount > max_warn / 200 and wcount < max_warn / 100:
            thresh = max_warn / 100
        elif wcount > max_warn / 100 and wcount < max_warn / 10:
            thresh = max_warn / 10
        else:
            thresh = max_warn
        wcount += 1
        if wcount != thresh:
            return

    msg = 'WARNING: {0} (reported from [{1}])\n'.format(msg, f)
    simlog.write(msg)
    if loglevel > 0:
        sys.stdout.write(msg)
    return


@CountCalls
def reportError(iam, msg, tracebacklimit=None):
    """ report error to log and raise error """
    iam = _adjust_nam_length(iam)
    msg = '{0} (reported from [{1}])'.format(msg, iam)
    raise PayetteError(msg, tracebacklimit)
    return


def migMessage(msg):
    """ mig interface to reportMessage """
    reportMessage("MIG", msg)
    return


def migError(msg):
    """ mig interface to reportError """
    msg = ' '.join([x for x in msg.split(' ') if x])
    reportError("MIG", msg, tracebacklimit=0)
    return


def migWarning(msg):
    """ mig interface to reportWarning """
    reportWarning("MIG", msg)
    return


def write_msg_to_screen(iam, msg):
    """ write a message to stdout """
    sys.stdout.write("INFO: {0:s}\n".format(msg))
    return


def write_wrn_to_screen(iam, msg):
    """ write warning to stdout """
    sys.stdout.write("WARNING: {0:s}\n".format(msg))
    return


def write_to_simlog(msg):
    """ write message to simulation log """
    msg = "{0:s}\n".format(msg)
    simlog.write(msg)
    return


def _adjust_nam_length(nam):
    """ adjust the length of a file name """
    if not os.path.isfile(nam):
        return nam
    return os.path.splitext(os.path.basename(nam))[0]


def parse_token(n,stringa,token=r'|'):
    """ python implementation of mig partok """
    parsed_string = []
    i = 0
    while i < n:
        stat = False
        for s in stringa:
            try: s = s.decode('utf-8')
            except: s = str(s)
            if not stat:
                x = ''
                stat = True
                pass
            if s != token:
                x += s
            else:
                parsed_string.append(str(x))
                i += 1
                stat = False
                pass
            continue
        continue
    return parsed_string

def check_py_version():
    """ check python version compatibility """
    (major, minor, micro, releaselevel, serial) = sys.version_info
    if (major != 3 and major != 2) or (major == 2 and minor < 6):
        raise SystemExit("Payette requires Python >= 2.6\n")
    return


def setup_logger(logfile, level, mode="w"):
    """ set up the simulation logger """
    global loglevel, simlog
    loglevel = level
    simlog = open(logfile, mode)
    if mode == "w":
        simlog.write(pc.PC_INTRO + "\n")
    return


def parse_error(message):
    """ quite on parsing error """
    sys.exit("ERROR: {0}".format(message))


def read_input(user_input, user_cchar=None):
    """ read a list of user inputs and return """

    if not user_input:
        parse_error("no user input sent to read_input")
        pass

    # comment characters
    cchars = ['#','$']
    if user_cchar is not None:
        cchars.append(user_cchar)

    # get all of the input blocks for the file
    input_lines = _get_input_lines(user_input, cchars)
    input_sets = _get_blocks(input_lines)

    # input_sets contains a list of all blocks in the file, parse it to make
    # sure that a simulation is given
    recognized_blocks = ("simulation", "boundary", "legs", "material",
                         "optimization", "permutation", "enumeration",
                         "mathplot", "name", "content", "extraction",
                         "output")
    incompatible_blocks = (("visualization", "optimization", "enumeration"),)

    user_dict = {}
    errors = 0
    warnings = 0

    for input_set in input_sets:

        if "simulation" not in input_set:
            warnings += 1
            keys = ", ".join(input_set.keys())
            logwrn("expected to find a simulation block but found: {0}"
                   .format(keys))
            continue

        simkey = input_set["simulation"]["name"]
        if not simkey:
            errors += 1
            logerr('did not find simulation name.  Simulation block '
                   'must be of form:\n'
                   '\tbegin simulation <simulation name> ... end simulation')
            continue

        # check for incompatibilities
        bad_blocks = [x for x in input_set["simulation"]
                      if x not in recognized_blocks]

        if bad_blocks:
            errors += 1
            logerr("unrecognized blocks: {0}".format(", ".join(bad_blocks)))

        for item in incompatible_blocks:
            bad_blocks = [x for x in input_set["simulation"] if x in item]
            if len(bad_blocks) > 1:
                errors += 1
                logerr("{0} blocks incompatible, choose one"
                       .format(", ".join(bad_blocks)))
            continue

        user_dict[simkey] = input_set["simulation"]

        continue

    if errors:
        parse_error("resolve previous errors")

    return user_dict


def _get_blocks(user_input):
    """ Find all input blocks in user_input.

    Input blocks are blocks of instructions in

        begin keyword [title]
               .
               .
               .
        end keyword

    blocks.

    Parameters
    ----------
    user_input : array_like
        Split user_input

    Returns
    -------
    blocks : dict
        Dictionary containing all blocks.
        keys:
            simulation
            boundary
            legs
            special
            mathplot

    """

    block_tree = []
    block_stack = []
    block = {}

    for iline, line in enumerate(user_input):

        split_line = line.strip().lower().split()

        if not split_line:
            continue

        if split_line[0] == "begin":
            # Encountered a new block. Before continuing, we need to decide
            # what to do with it. Possibilities are:
            #
            #    1. Start a new block dictionary if this block is not nested
            #    2. Append this block to the previous if it is nested

            # get the block type
            try:
                block_typ = split_line[1]

            except ValueError:
                parse_error("encountered a begin directive with no block type")

            # get the (optional) block name
            try:
                block_nam = "_".join(split_line[2:])

            except ValueError:
                block_nam = None

            new_block = {block_typ: {"name": block_nam, "content": [], }}

            if not block_stack:
                # First encountered block, old block is now done, store it
                if block:
                    block_tree.append(block)

                block = new_block

            else:
                if block_typ in block[block_stack[0]]:
                    parse_error("duplicate block \"{0}\" encountered"
                                .format(block_typ))

                block[block_stack[0]][block_typ] = new_block[block_typ]

            # Append the block type to the block stack. The block stack is a
            # list of blocks we are currently in.
            block_stack.append(block_typ)
            continue

        elif split_line[0] == "end":

            # Reached the end of a block. Make sure that it is the end of the
            # most current block.
            try:
                block_typ = split_line[1]
            except ValueError:
                parse_error("encountered a end directive with no block type")

            if block_stack[-1] != block_typ:
                parse_error('unexpected "end {0}" directive, expected "end {1}"'
                            .format(block_typ, block_stack[-1]))

            # Remove this block from the block stack
            block_stack.pop()
            try:
                block_typ = block_stack[-1]

            except IndexError:
                block_typ = None

            continue

        # Currently in a block,
        if not block_stack:
            continue

        if block_stack[0] == block_typ:
            block[block_typ]["content"].append(line)

        else:
            block[block_stack[0]][block_typ]["content"].append(line)

        continue

    block_tree.append(block)

    return block_tree


def _remove_block(input_lines, block):
    """ remove the requested block from input_lines """
    idx_0, idx_f, lines = _find_block(input_lines, block)
    del input_lines[idx_0:idx_f + 1]
    return input_lines


def _find_block(input_lines, block):
    """ find block in input_lines """
    block_lines = []
    idx_0, idx_f = None, None
    for idx, line in enumerate(input_lines):
        sline = line.split()
        if sline[0].lower() == "begin":
            if sline[1] == block:
                idx_0 = idx
        elif sline[0].lower() == "end":
            if sline[1] == block:
                idx_f = idx
        continue

    if idx_0 is not None and idx_f is not None:
        block_lines = input_lines[idx_0 + 1:idx_f]

    return idx_0, idx_f, block_lines


def textformat(var):
    """
    textformat() is used to get consistent formatting for all of
    the variables that are printed to the output file. Most of the
    possible variables are of numpy-derived types.

    Created: 17 June 2011 by mswan
    """
    if isinstance(var,(int,float,np.float32,np.float64)):
        return "{0:20.10E}".format(float(var))
    elif isinstance(var,str):
        return "{0:>20s}".format(str(var))
    elif isinstance(var,(np.int,   np.int8,    np.int16,
                         np.int32, np.int64,   np.uint8,
                         np.uint16,np.uint32,  np.uint64,
                         np.float)):
        return "{0:20.10E}".format(float(var))
    else:
        return "{0:>20}".format(str(var))


def close_aux_files():
    """ close auxilary files """
    try:
        simlog.close()

    except OSError:
        pass


def flatten(x):
    """flatten(sequence) -> list

    Returns a single, flat list which contains all elements retrieved
    from the sequence and all recursively contained sub-sequences
    (iterables).

    Examples:
    >>> [1, 2, [3,4], (5,6)]
    [1, 2, [3, 4], (5, 6)]
    >>> flatten([[[1,2,3], (42,None)], [4,5], [6], 7, MyVector(8,9,10)])
    [1, 2, 3, 42, None, 4, 5, 6, 7, 8, 9, 10]"""

    if isinstance(x,(float,int,str,bool)): return x

    result = []
    for el in x:
        #if isinstance(el, (list, tuple)):
        if hasattr(el, "__iter__") and not isinstance(el, basestring):
            result.extend(flatten(el))
        else:
            result.append(el)
        continue
    return result

class BuildError(Exception):
    def __init__(self, message, errno):
        # errno:
        # 1: bad input files
        # 2: f2py failed
        #  5 = environmental variable not found (not error)
        # 10 = source files/directories not found
        # 35 = Extension module not imported
        # 40 = Bad/no sigfile
        # 66 = No build attribute
        self.message = message
        self.errno = errno
        logwrn(message)
        pass

    def __repr__(self):
        return self.__name__

    def __str__(self):
        return repr(self.errno)


def get_module_name_and_path(py_file):
    """ return module name and path as list """
    return (os.path.splitext(os.path.basename(py_file))[0],
            [os.path.dirname(py_file)])


def get_module_name(py_file):
    """ return the module name of py_file """
    return get_module_name_and_path(py_file)[0]


def begmes(msg, pre="", end="  ", verbose=True):
    """ begin a message to stdout """
    if not verbose:
        return
    print("{0}{1}...".format(pre, msg), end=end)
    return


def endmes(msg, pre="", end="\n", verbose=True):
    """ end message to stdout """
    if not verbose:
        return
    print("{0}{1}".format(pre, msg), end=end)
    return


def loginf(msg, pre="", end="\n", caller=None, verbose=True):
    """ log an info message to stdout """
    if not verbose:
        return
    if caller is not None:
        msg = "{0} [reported by {1}]".format(msg, caller)
    print("{0}INFO: {1}".format(pre, msg), end=end)
    return


def logmes(msg, pre="", end="\n", caller=None, verbose=True):
    """ log a message to stdout """
    if not verbose:
        return
    if caller is not None:
        msg = "{0} [reported by {1}]".format(msg, caller)
    print("{0}{1}".format(pre, msg), end=end)
    return


def logwrn(msg, pre="", end="\n", caller=None):
    """ log a warning to stdout """
    if caller is not None:
        msg = "{0} [reported by {1}]".format(msg, caller)

    print("{0}WARNING: {1}".format(pre, msg), end=end)
    return


def logerr(msg, pre="", end="\n", caller=None):
    """ log an error to stdout """
    if caller is not None:
        msg = "{0} [reported by {1}]".format(msg, caller)

    print("{0}ERROR: {1}".format(pre, msg), end=end)
    return

def get_header(fpath):
    """Get the header of f

    Parameters
    ----------
    fpath : str
        Path to file

    Returns
    -------
    head : array_like
        list of strings containing column names

    """
    return linecache.getline(fpath, 1).split()

def read_data(fpath):
    """Reads in a whitespace-delimed data file f with numpy.loadtxt.

    It is assumed that the first line contains text (the name of the column).
    All other lines contain floats.

    Parameters
    ----------
    fpath : str
        Path to file

    Returns
    -------
    data : array_like
        m x n dimensional numpy ndarray where m is the number of data points
        (rows) and n the number of data fields (columns)

    """
    return np.loadtxt(fpath, skiprows=1)


def compute_rms_closest_point_residual(set1x, set1y, set2x, set2y):
    r"""Compute the root mean square difference between data in set1{x, y} and
    set2{x, y} by taking each point of set2 and calculating the closest point
    distance to any given line segment of set1.

    "set2{x, y}" is compared against "set1{x, y}".

    len(set1x) == len(set1y)
    len(set2x) == len(set2y)

    Parameters
    ----------
    set1x : array_like
        Abscissa of set 1
    set1y : array_like
        Range of set 1
    set2x : array_like
        Abscissa of set 2
    set2y : array_like
        Range of set 2

    Returns
    -------
    rmsd : float
        root mean square difference between gold and out
    nrmsd : float
        normalized root mean square difference between gold and out

    """

    # check the lengths of the arrays passed
    lset1x, lset1y, lset2x, lset2y = [len(x)
                                      for x in [set1x, set1y, set2x, set2y]]
    if lset1x != lset1y:
        sys.exit("len(set1x) != len(set1y)")
    if lset2x != lset2y:
        sys.exit("len(set2x) != len(set2y)")

    if lset1x < 2:
        sys.exit("set1 must have at least two points.")
    if lset2x < 1:
        sys.exit("set2 must have at least one point.")

    dx = max(set1x)-min(set1x)
    dy = max(set1y)-min(set1y)
    dd = math.sqrt(dx*dx+dy*dy)

    dist_pt_to_pt = lambda x0, y0, x1, y1: math.sqrt((x1-x0)**2+(y1-y0)**2)
    # compute the running square of the difference
    err = 0.0
    for idx in range(0, lset2x):
        tmp_arr = []
        for jdx in range(0, lset1x - 1):
            kdx = jdx+1
            dist_from_pt0 = dist_pt_to_pt(
                set1x[jdx], set1y[jdx], set2x[idx], set2y[idx])
            dist_from_pt1 = dist_pt_to_pt(
                set1x[kdx], set1y[kdx], set2x[idx], set2y[idx])

            # use dot(a,b)/(mag(a)*mag(b)) = cos(theta) to find the distance
            # from the line.
            vec_a_x = set1x[jdx]-set1x[kdx]
            vec_a_y = set1y[jdx]-set1y[kdx]
            vec_b_x = set2x[idx]-set1x[kdx]
            vec_b_y = set2y[idx]-set1y[kdx]
            mag_a = math.sqrt(vec_a_x**2 + vec_a_y**2)
            mag_b = math.sqrt(vec_b_x**2 + vec_b_y**2)

            if mag_a == 0.0 or mag_b == 0.0:
                tmp_arr.append(min(dist_from_pt0,dist_from_pt1))
                continue

            costheta = (vec_a_x*vec_b_x+vec_a_y*vec_b_y)/mag_a/mag_b

            if costheta < 0.0 or mag_b*costheta > mag_a:
                tmp_arr.append(min(dist_from_pt0,dist_from_pt1))
                continue

            theta = math.acos( max(min(1.0,costheta),-1.0) )
            dist_from_line = mag_b*math.sin(theta)

            dist = min( dist_from_line, min(dist_from_pt0,dist_from_pt1) )
            tmp_arr.append(dist)
            continue
        err += min(tmp_arr)
        continue

#    rmsd = math.sqrt(err / float(lset1x))
#    dnom = abs(np.amax(set1y) - np.amin(set1y))
#    nrmsd = rmsd / dnom if dnom >= 2.e-16 else rmsd
#    return rmsd, nrmsd
    return err, err/dd



def compute_rms(set1x, set1y, set2x, set2y, step=1):
    r"""Compute the root mean square difference between data in set1{x, y} and
    set2{x, y}.

    Determines the rms of the error between two piecewise functions. In almost
    all cases, the abscissa variables (set1x and set2x) will be time.
    Currently, the abscissa variables are required to be monotonically
    increasing (for easier computing). Interpolations are used to compare data
    points where data is missing in the other set.

    "set2{x, y}" is compared against "set1{x, y}".

    len(set1x) == len(set1y)
    len(set2x) == len(set2y)

    Parameters
    ----------
    set1x : array_like
        Abscissa of set 1
    set1y : array_like
        Range of set 1
    set2x : array_like
        Abscissa of set 2
    set2y : array_like
        Range of set 2
    step : {1,}, optional
        Used for large data sets. This gives the benchmark developer more
        control over how the error is computed (choosing accuracy vs. speed).

    Returns
    -------
    rmsd : float
        root mean square difference between gold and out
    nrmsd : float
        normalized root mean square difference between gold and out

    """

    # check the lengths of the arrays passed
    lset1x, lset1y, lset2x, lset2y = [len(x)
                                      for x in [set1x, set1y, set2x, set2y]]
    if lset1x != lset1y:
        sys.exit("len(set1x) != len(set1y)")
    if lset2x != lset2y:
        sys.exit("len(set2x) != len(set2y)")

    # Use a shortcut if the lengths of the x and y data sets are the same.
    # Also, before using the shortcut, do a quick check by computing the RMS
    # on every 10th x value. The RMS check on the x-values only gets computed
    # if len(set1y) == len(set2y). This check allows for the possibility of
    # the lengths of the data to be equal but for the spacing to be not equal.
    if (lset1y == lset2y and
        np.sum((set1x[::10] - set2x[::10]) ** 2) < 1.0e-6 * np.amax(set1x)):
        return compute_fast_rms(set1y, set2y)

    else:

        # compute the running square of the difference
        err = 0.0
        for i in range(0, lset2x, step):

            for j in range(0, lset1x - 1, step):

                # mss: Very expensive look. Optimize.
                # if set2x is between set1x pair, do linear interpolation
                if set1x[j] <= set2x[i] <= set1x[j + 1]:
                    x_0 = set1x[j]
                    y_0 = set1y[j]
                    x_1 = set1x[j + 1]
                    y_1 = set1y[j + 1]
                    y_f = y_0 + (set2x[i] - x_0) * (y_1 - y_0) / (x_1 - x_0)

                    # Add the square of the difference to err
                    err += (set2y[i] - y_f) ** 2
                    break
                continue
            continue

    rmsd = math.sqrt(err / float(lset1x))
    dnom = abs(np.amax(set1y) - np.amin(set1y))
    nrmsd = rmsd / dnom if dnom >= 2.e-16 else rmsd
    return rmsd, nrmsd


def compute_fast_rms(gold, out):
    r"""Determines the RMS of the error between two piecewise functions of same
    length.

    This should only be called if the timestep sizes of the gold simulation
    and the simulation that produced out are the same. This function makes no
    attempt to make that determination, it is up to the caller.

    Parameters
    ----------
    gold : str
        Path to gold file
    out : str
        Path to out file

    Returns
    -------
    rmsd : float
        root mean square difference between gold and out
    nrmsd : float
        normalized root mean square difference between gold and out

    """

    rmsd = math.sqrt(np.sum((gold - out) ** 2) / float(len(gold)))
    dnom = abs(np.amax(gold) - np.amin(gold))
    nrmsd = rmsd / dnom if dnom >= EPSILON else rmsd
    return rmsd, nrmsd


def compare_out_to_gold_rms(gold_f, out_f, to_skip=None):
    r"""Compare results from out file to those in baseline (gold) file

    Parameters
    ----------
    gold_f : str
        Path to gold file
    out_f : str
        Path to out file

    Returns
    -------
    returncode : int
        0 success, !=0 otherwise
    armsd : array_like
        accumulated root mean square error
    anrmsd : array_like
        accumulated normalized root mean square error

    """

    iam = "compare_out_to_gold_rms(gold_f, out_f)"
    errors = 0

    if not os.path.isfile(gold_f):
        logerr("gold file {0} not found".format(gold_f), caller=iam)
        errors += 1
        pass

    if not os.path.isfile(out_f):
        logerr("output file {0} not found".format(out_f), caller=iam)
        errors += 1
        pass

    if errors:
        return errors, None, None

    # read in header
    out_h = [x.lower() for x in get_header(out_f)]
    gold_h = [x.lower() for x in get_header(gold_f)]

    if out_h[0] != "time":
        errors += 1
        logerr("time not in outfile {0}".format(out_f), caller=iam)

    if gold_h[0] != "time":
        errors += 1
        logerr("time not in gold file {0}".format(gold_f), caller=iam)

    if errors:
        return errors, None, None

    # read in data
    out = read_data(out_f)
    gold = read_data(gold_f)

    # check that time is same (lengths must be the same)
    if len(gold[:, 0]) == len(out[:, 0]):
        rmsd, nrmsd = compute_fast_rms(gold[:, 0], out[:, 0])

    else:
        rmsd, nrmsd = 1.0e99, 1.0e99

    if nrmsd > EPSILON:
        errors += 1
        logerr("time step error between {0} and {1}".format(out_f, gold_f),
               caller=iam)

    if errors:
        return 1, None, None

    # get items to skip and compare
    if to_skip is None:
        to_skip = []

    to_compare = [x for x in out_h if x in gold_h if x not in to_skip]

    # do the comparison
    anrmsd, armsd = [], []
    for val in to_compare:
        gidx = gold_h.index(val)
        oidx = out_h.index(val)
        rmsd, nrmsd = compute_rms(gold[:, 0], gold[:, gidx],
                                  out[:, 0], out[:, oidx])
        anrmsd.append(nrmsd)
        armsd.append(rmsd)
        continue

    return 0, np.array(anrmsd), np.array(armsd)


def compare_file_cols(file_1, file_2, cols=["all"]):
    r"""Compare columns in file_1 to file_2

    Parameters
    ----------
    file_1 : str
        Path to first file
    file_2 : str
        Path to second file
    cols : array_like
        List of columns to compare

    Returns
    -------
    returncode : int
        0 success, !=0 otherwise
    armsd : array_like
        accumulated root mean square error
    anrmsd : array_like
        accumulated normalized root mean square error

    """

    iam = "compare_file_cols(file_1, file_2, cols)"
    errors = 0

    if not os.path.isfile(file_1):
        logerr("file {0} not found".format(file_1), caller=iam)
        errors += 1
        pass

    if not os.path.isfile(file_2):
        logerr("file {0} not found".format(file_2), caller=iam)
        errors += 1
        pass

    if errors:
        return errors, None, None

    # read in header
    head_1 = [x.lower() for x in get_header(file_1)]
    head_2 = [x.lower() for x in get_header(file_2)]

    # read in data
    dat_1 = read_data(file_1)
    dat_2 = read_data(file_2)

    # for now, the number of rows must be the same
    if dat_1.shape[0] != dat_2.shape[0]:
        logerr("shape of {0} != shape of {1}"
               .format(file_1, file_2), caller=iam)
        return 1, None, None

    to_compare = [x for x in head_2 if x in head_1] # if x not in to_skip]

    # do the comparison
    anrmsd, armsd = [], []
    for val in to_compare:
        idx_1 = head_1.index(val)
        idx_2 = head_2.index(val)
        rmsd = math.sqrt(np.mean((dat_2[:, idx_2] - dat_1[:, idx_1]) ** 2))
        dnom = abs(np.amax(dat_1[:, idx_1]) - np.amin(dat_1[:, idx_1]))
        nrmsd = rmsd / dnom if dnom >= 2.e-16 else rmsd
        anrmsd.append(nrmsd)
        armsd.append(rmsd)
        continue

    return 0, np.array(anrmsd), np.array(armsd)


def write_input_file(nam, inp_dict, inp_f):
    """ from an input dictionary, write the input file

    Parameters
    ----------
    nam : str
        The name of the simulation

    inp_dict : dict
        The input dictionary

    inp_f : str
        Path to input file to be written

    Returns
    -------
    None

    """

    req_blocks = ("content", "simulation", "boundary", "legs", "material", "name")
    with open(inp_f, "w") as fobj:
        fobj.write("begin simulation {0}\n".format(nam))
        content = inp_dict["content"]
        if content:
            fobj.write("\n".join(content) + "\n")
        # boundary block
        fobj.write("begin boundary\n")
        fobj.write("\n".join(inp_dict["boundary"]["content"]) + "\n")
        # legs block
        fobj.write("begin legs\n")
        fobj.write("\n".join(inp_dict["legs"]["content"]) + "\n")
        fobj.write("end legs\n")
        fobj.write("end boundary\n")
        # material block
        fobj.write("begin material\n")
        fobj.write("\n".join(inp_dict["material"]["content"]) + "\n")
        fobj.write("end material\n")
        for key, val in inp_dict.items():
            if key in req_blocks:
                continue
            fobj.write("begin {0}\n".format(key))
            fobj.write("\n".join(val["content"]) + "\n")
            fobj.write("end {0}\n".format(key) + "\n")
        fobj.write("end simulation")
    return


def _get_input_lines(raw_user_input, cchars):
    """Read the user input, inserting files if encountered

    Parameters
    ----------
    user_input : list
        New line separated list of the input file
    cchars : list
        List of comment characters

    Returns
    -------
    all_input : list
        All of the read input, including inserted files

    """

    insert_kws = ("insert", "include")

    used_blocks = []
    all_input = []
    iline = 0

    user_input = _remove_all_comments(raw_user_input, cchars)

    # infinite loop for reading the input file and getting all inserted files
    while True:

        # if we have gone through one time, reset user_input to be all_input
        # and run through again until all inserted files have been read in
        if iline == len(user_input):
            if [x for x in all_input if x.split()[0] in insert_kws]:
                user_input = [x for x in all_input]
                all_input = []
                iline = 0
            else:
                break

        # get the next line of input
        line = user_input[iline]

        # check for internal "use" directives
        if line.split()[0] == "use":
            block = " ".join(line.split()[1:])
            # check if insert is given in file
            idx_0, idx_f, block_insert = _find_block(user_input, block)
            if idx_0 is None:
                parse_error("'use' block '{0:s}' not found".format(block))
            elif idx_f is None:
                parse_error("end of 'use' block '{0:s}' not found"
                            .format(block))

            used_blocks.append(block)
            all_input.extend(block_insert)

        # check for inserts
        elif line.split()[0] in insert_kws:
            insert = " ".join(line.split()[1:])

            if not os.path.isfile(insert):
                parse_error("inserted file '{0:s}' not found".format(insert))

            insert_lines = open(insert, "r").readlines()
            all_input.extend(_remove_all_comments(insert_lines, cchars))

        else:
            all_input.append(line)

        iline += 1

        continue

    for block in list(set(used_blocks)):
        all_input = _remove_block(all_input, block)

    return all_input


def _remove_all_comments(lines, cchars):
    """ remove all comments from lines """
    stripped_lines = []
    for line in lines:
        line = line.strip()
        # skip blank and comment lines
        if not line.split() or line[0] in cchars:
            continue

        # remove inline comments
        for cchar in cchars:
            line = line.split(cchar)[0]

        stripped_lines.append(line)
        continue
    return stripped_lines


def get_constitutive_model(model_name):
    """ get the constitutive model dictionary of model_name """
    constitutive_model = None
    constitutive_models = get_installed_models()

    for key, val in constitutive_models.items():
        if model_name == key or model_name in val["aliases"]:
            constitutive_model = val
        continue

    if constitutive_model is None:
        logerr("constitutive model {0} not found".format(model_name))

    return constitutive_model


def get_constitutive_model_object(model_name):
    """ get the actual model object """
    constitutive_model = get_constitutive_model(model_name)
    if constitutive_model is None:
        sys.exit("stopping due to previous errors")
    py_mod = constitutive_model["module"]
    py_path = [os.path.dirname(constitutive_model["file"])]
    cls_nam = constitutive_model["class name"]
    fobj, pathname, description = imp.find_module(py_mod, py_path)
    py_module = imp.load_module(py_mod, fobj, pathname, description)
    fobj.close()
    cmod = getattr(py_module, cls_nam)
    return cmod


def get_installed_models():
    """ return a list of all installed models """
    with open(pc.PC_MTLS_FILE, "rb") as fobj:
        constitutive_models = pickle.load(fobj)
    return constitutive_models

<<<<<<< HEAD

def parse_mtldb_file(mtldat_f, matlabel=None):
    """Parse the material database file
=======
def parse_py_mtldb_file(mtldat_f, material=None):
    """Parse the python material database file
>>>>>>> 808d156e

    Parameters
    ----------
    material : str
      name of material

    Returns
    -------
    mtldat : list
      list of tuples of (name, val) pairs

    """
    iam = "Payette_utils" + "._parse_mtldb_file"

    fext = os.path.splitext(mtldat_f)[1]
    if fext == ".py":
        mtldat = parse_py_mtldb_file(mtldat_f, matlabel=matlabel)

    else:
        reportError(
            iam, "mtldat file parsing not enabled for this file type")

    return mtldat

def parse_py_mtldb_file(mtldat_f, matlabel=None):
    """Parse the python material database file

    Parameters
    ----------
    matlabel : str
      name of material

    Returns
    -------
    mtldat : list
      if matlabel not None:
          list of tuples of (name, val) pairs for material parameter values
      else:
          list of tuples of (name, [aliase1, alias2,...]) pairs for valid
          materials
    """
    iam = "parse_py_mtldb_file"

    py_mod, py_path = get_module_name_and_path(mtldat_f)
    fobj, pathname, description = imp.find_module(py_mod, py_path)
    py_module = imp.load_module(py_mod, fobj, pathname, description)
    fobj.close()

    __all__ = getattr(py_module, "__all__")
    if __all__ is None or not isinstance(__all__, dict):
        reportError(iam, ("__all__ attribute in {0} not defined"
                             .format(mtldat_f)))

<<<<<<< HEAD

    if matlabel == None:
        return [(x, __all__[x]) for x in __all__]
=======
    if material is None:
        materials = []
        for mtl_nam in __all__:
            names = [mtl_nam]
            names.extend(__all__[mtl_nam])
            params = getattr(py_module, mtl_nam)
            mtldat = []
            for key, val in params.items():
                if key.lower() == "units":
                    continue
                mtldat.append((key, float(val)))
            materials.append((names, mtldat))
            
        return materials
>>>>>>> 808d156e

    # look for name of material in file
    mtl_nam = None
    if matlabel in __all__:
        mtl_nam = matlabel

    else:
        for name, aliases in __all__.items():
            if matlabel in aliases:
                mtl_nam = name
                break
            continue

    if mtl_nam is None:
        reportError(iam, ("material {0} not found in {1}"
                             .format(matlabel, mtldat_f)))

    params = getattr(py_module, mtl_nam)
    mtldat = []
    for key, val in params.items():
        if key.lower() == "units":
            continue
        mtldat.append((key, float(val)))
        continue

    return mtldat


# the following are being kept around for back compatibiltiy
def parseToken(*args, **kwargs):
    return parse_token(*args, **kwargs)
def checkPythonVersion():
    return check_py_version()
def writeMessage(*args):
    return write_msg_to_screen(*args)
def writeWarning(*args):
    return write_wrn_to_screen(*args)
def writeToLog(*args):
    return write_to_simlog(*args)
<|MERGE_RESOLUTION|>--- conflicted
+++ resolved
@@ -1189,14 +1189,8 @@
         constitutive_models = pickle.load(fobj)
     return constitutive_models
 
-<<<<<<< HEAD
-
-def parse_mtldb_file(mtldat_f, matlabel=None):
+def parse_mtldb_file(mtldat_f, material=None):
     """Parse the material database file
-=======
-def parse_py_mtldb_file(mtldat_f, material=None):
-    """Parse the python material database file
->>>>>>> 808d156e
 
     Parameters
     ----------
@@ -1213,7 +1207,7 @@
 
     fext = os.path.splitext(mtldat_f)[1]
     if fext == ".py":
-        mtldat = parse_py_mtldb_file(mtldat_f, matlabel=matlabel)
+        mtldat = parse_py_mtldb_file(mtldat_f, material=material)
 
     else:
         reportError(
@@ -1221,7 +1215,7 @@
 
     return mtldat
 
-def parse_py_mtldb_file(mtldat_f, matlabel=None):
+def parse_py_mtldb_file(mtldat_f, material=None):
     """Parse the python material database file
 
     Parameters
@@ -1250,17 +1244,15 @@
         reportError(iam, ("__all__ attribute in {0} not defined"
                              .format(mtldat_f)))
 
-<<<<<<< HEAD
-
-    if matlabel == None:
-        return [(x, __all__[x]) for x in __all__]
-=======
     if material is None:
         materials = []
         for mtl_nam in __all__:
             names = [mtl_nam]
             names.extend(__all__[mtl_nam])
-            params = getattr(py_module, mtl_nam)
+            try:
+                params = getattr(py_module, mtl_nam)
+            except AttributeError:
+                continue
             mtldat = []
             for key, val in params.items():
                 if key.lower() == "units":
@@ -1269,23 +1261,22 @@
             materials.append((names, mtldat))
             
         return materials
->>>>>>> 808d156e
 
     # look for name of material in file
     mtl_nam = None
-    if matlabel in __all__:
-        mtl_nam = matlabel
+    if material in __all__:
+        mtl_nam = material
 
     else:
         for name, aliases in __all__.items():
-            if matlabel in aliases:
+            if material in aliases:
                 mtl_nam = name
                 break
             continue
 
     if mtl_nam is None:
         reportError(iam, ("material {0} not found in {1}"
-                             .format(matlabel, mtldat_f)))
+                             .format(material, mtldat_f)))
 
     params = getattr(py_module, mtl_nam)
     mtldat = []
